// Copyright (c) 2015-present Mattermost, Inc. All Rights Reserved.
// See LICENSE.txt for license information.

/* eslint-disable max-lines */

import FormData from 'form-data';

import {PreferenceType} from '@mattermost/types/preferences';
import {SystemSetting} from '@mattermost/types/general';
import {ClusterInfo, AnalyticsRow, SchemaMigration, LogFilter} from '@mattermost/types/admin';
import type {AppBinding, AppCallRequest, AppCallResponse} from '@mattermost/types/apps';
import {Audit} from '@mattermost/types/audits';
import {UserAutocomplete, AutocompleteSuggestion} from '@mattermost/types/autocomplete';
import {Bot, BotPatch} from '@mattermost/types/bots';
import {
    Address,
    Product,
    CloudCustomer,
    CloudCustomerPatch,
    Invoice,
    Limits,
    NotifyAdminRequest,
    Subscription,
    ValidBusinessEmail,
    LicenseSelfServeStatus,
    CreateSubscriptionRequest,
    Feedback,
    WorkspaceDeletionRequest,
    NewsletterRequestBody,
} from '@mattermost/types/cloud';
import {
    SelfHostedSignupForm,
    SelfHostedSignupCustomerResponse,
    SelfHostedSignupSuccessResponse,
    SelfHostedSignupBootstrapResponse,
    SelfHostedExpansionRequest,
} from '@mattermost/types/hosted_customer';
import {ChannelCategory, OrderedChannelCategories} from '@mattermost/types/channel_categories';

import {
    Channel,
    ChannelMemberCountsByGroup,
    ChannelMembership,
    ChannelModeration,
    ChannelModerationPatch,
    ChannelStats,
    ChannelsWithTotalCount,
    ChannelUnread,
    ChannelViewResponse,
    ChannelWithTeamData,
    ChannelSearchOpts,
    ServerChannel,
} from '@mattermost/types/channels';
import {Options, StatusOK, ClientResponse, LogLevel, FetchPaginatedThreadOptions} from '@mattermost/types/client4';
import {Compliance} from '@mattermost/types/compliance';
import {
    ClientConfig,
    ClientLicense,
    DataRetentionPolicy,
    License,
    AdminConfig,
    EnvironmentConfig,
    RequestLicenseBody,
} from '@mattermost/types/config';
import {CustomEmoji} from '@mattermost/types/emojis';
import {ServerError} from '@mattermost/types/errors';
import {FileInfo, FileUploadResponse, FileSearchResults} from '@mattermost/types/files';
import {
    Group,
    GroupPatch,
    GroupSyncable,
    MixedUnlinkedGroup,
    SyncablePatch,
    UsersWithGroupsAndCount,
    GroupsWithCount,
    GroupCreateWithUserIds,
    GroupSearachParams,
    CustomGroupPatch,
} from '@mattermost/types/groups';
import {PostActionResponse} from '@mattermost/types/integration_actions';
import {
    Command,
    CommandArgs,
    CommandResponse,
    DialogSubmission,
    IncomingWebhook,
    OAuthApp,
    OutgoingWebhook,
    SubmitDialogResponse,
} from '@mattermost/types/integrations';
import {Job} from '@mattermost/types/jobs';
import {MfaSecret} from '@mattermost/types/mfa';
import {
    ClientPluginManifest,
    PluginManifest,
    PluginsResponse,
    PluginStatus,
} from '@mattermost/types/plugins';
import type {
    MarketplaceApp,
    MarketplacePlugin,
} from '@mattermost/types/marketplace';
import {Post, PostList, PostSearchResults, OpenGraphMetadata, PostsUsageResponse, TeamsUsageResponse, PaginatedPostList, FilesUsageResponse, PostAcknowledgement, PostAnalytics} from '@mattermost/types/posts';
import {Draft} from '@mattermost/types/drafts';
import {Reaction} from '@mattermost/types/reactions';
import {Role} from '@mattermost/types/roles';
import {SamlCertificateStatus, SamlMetadataResponse} from '@mattermost/types/saml';
import {Scheme} from '@mattermost/types/schemes';
import {Session} from '@mattermost/types/sessions';
import {
    GetTeamMembersOpts,
    Team,
    TeamInviteWithError,
    TeamMembership,
    TeamMemberWithError,
    TeamStats,
    TeamsWithCount,
    TeamUnread,
    TeamSearchOpts,
} from '@mattermost/types/teams';
import {TermsOfService} from '@mattermost/types/terms_of_service';
import {
    AuthChangeResponse,
    UserAccessToken,
    UserProfile,
    UsersStats,
    UserStatus,
    GetFilteredUsersStatsOpts,
    UserCustomStatus,
} from '@mattermost/types/users';
import {DeepPartial, RelationOneToOne} from '@mattermost/types/utilities';
import {ProductNotices} from '@mattermost/types/product_notices';
import {
    DataRetentionCustomPolicies,
    CreateDataRetentionCustomPolicy,
    PatchDataRetentionCustomPolicy,
    GetDataRetentionCustomPoliciesRequest,
} from '@mattermost/types/data_retention';
import {CompleteOnboardingRequest} from '@mattermost/types/setup';
import {UserThreadList, UserThread, UserThreadWithPost} from '@mattermost/types/threads';
import {LeastActiveChannelsResponse, TopChannelResponse, TopReactionResponse, TopThreadResponse, TopDMsResponse} from '@mattermost/types/insights';

import {Category, ExecuteWorkTemplateRequest, ExecuteWorkTemplateResponse, WorkTemplate} from '@mattermost/types/work_templates';

import {cleanUrlForLogging} from './errors';
import {buildQueryString} from './helpers';
import {TelemetryHandler} from './telemetry';

const HEADER_AUTH = 'Authorization';
const HEADER_BEARER = 'BEARER';
const HEADER_CONTENT_TYPE = 'Content-Type';
const HEADER_REQUESTED_WITH = 'X-Requested-With';
const HEADER_USER_AGENT = 'User-Agent';
export const HEADER_X_CLUSTER_ID = 'X-Cluster-Id';
const HEADER_X_CSRF_TOKEN = 'X-CSRF-Token';
export const HEADER_X_VERSION_ID = 'X-Version-Id';

const AUTOCOMPLETE_LIMIT_DEFAULT = 25;
const PER_PAGE_DEFAULT = 60;
export const DEFAULT_LIMIT_BEFORE = 30;
export const DEFAULT_LIMIT_AFTER = 30;

const GRAPHQL_ENDPOINT = '/api/v5/graphql';

export default class Client4 {
    logToConsole = false;
    serverVersion = '';
    clusterId = '';
    token = '';
    csrf = '';
    url = '';
    urlVersion = '/api/v4';
    userAgent: string|null = null;
    enableLogging = false;
    defaultHeaders: {[x: string]: string} = {};
    userId = '';
    diagnosticId = '';
    includeCookies = true;
    setAuthHeader = true;
    translations = {
        connectionError: 'There appears to be a problem with your internet connection.',
        unknownError: 'We received an unexpected status code from the server.',
    };
    userRoles = '';
    telemetryHandler?: TelemetryHandler;

    useBoardsProduct = false;

    getUrl() {
        return this.url;
    }

    getAbsoluteUrl(baseUrl: string) {
        if (typeof baseUrl !== 'string' || !baseUrl.startsWith('/')) {
            return baseUrl;
        }
        return this.getUrl() + baseUrl;
    }

    getGraphQLUrl() {
        return `${this.url}${GRAPHQL_ENDPOINT}`;
    }

    setUrl(url: string) {
        this.url = url;
    }

    setUserAgent(userAgent: string) {
        this.userAgent = userAgent;
    }

    getToken() {
        return this.token;
    }

    setToken(token: string) {
        this.token = token;
    }

    setCSRF(csrfToken: string) {
        this.csrf = csrfToken;
    }

    setAcceptLanguage(locale: string) {
        this.defaultHeaders['Accept-Language'] = locale;
    }

    setEnableLogging(enable: boolean) {
        this.enableLogging = enable;
    }

    setIncludeCookies(include: boolean) {
        this.includeCookies = include;
    }

    setUserId(userId: string) {
        this.userId = userId;
    }

    setUserRoles(roles: string) {
        this.userRoles = roles;
    }

    setDiagnosticId(diagnosticId: string) {
        this.diagnosticId = diagnosticId;
    }

    setTelemetryHandler(telemetryHandler?: TelemetryHandler) {
        this.telemetryHandler = telemetryHandler;
    }

    setUseBoardsProduct(useBoardsProduct: boolean) {
        this.useBoardsProduct = useBoardsProduct;
    }

    getServerVersion() {
        return this.serverVersion;
    }

    getUrlVersion() {
        return this.urlVersion;
    }

    getBaseRoute() {
        return `${this.url}${this.urlVersion}`;
    }

    getAppsProxyRoute() {
        return `${this.url}/plugins/com.mattermost.apps`;
    }

    getUsersRoute() {
        return `${this.getBaseRoute()}/users`;
    }

    getUserRoute(userId: string) {
        return `${this.getUsersRoute()}/${userId}`;
    }

    getTeamsRoute() {
        return `${this.getBaseRoute()}/teams`;
    }

    getTeamRoute(teamId: string) {
        return `${this.getTeamsRoute()}/${teamId}`;
    }

    getTeamSchemeRoute(teamId: string) {
        return `${this.getTeamRoute(teamId)}/scheme`;
    }

    getTeamNameRoute(teamName: string) {
        return `${this.getTeamsRoute()}/name/${teamName}`;
    }

    getTeamMembersRoute(teamId: string) {
        return `${this.getTeamRoute(teamId)}/members`;
    }

    getTeamMemberRoute(teamId: string, userId: string) {
        return `${this.getTeamMembersRoute(teamId)}/${userId}`;
    }

    getChannelsRoute() {
        return `${this.getBaseRoute()}/channels`;
    }

    getChannelRoute(channelId: string) {
        return `${this.getChannelsRoute()}/${channelId}`;
    }

    getChannelMembersRoute(channelId: string) {
        return `${this.getChannelRoute(channelId)}/members`;
    }

    getChannelMemberRoute(channelId: string, userId: string) {
        return `${this.getChannelMembersRoute(channelId)}/${userId}`;
    }

    getChannelSchemeRoute(channelId: string) {
        return `${this.getChannelRoute(channelId)}/scheme`;
    }

    getChannelCategoriesRoute(userId: string, teamId: string) {
        return `${this.getBaseRoute()}/users/${userId}/teams/${teamId}/channels/categories`;
    }

    getPostsRoute() {
        return `${this.getBaseRoute()}/posts`;
    }

    getPostRoute(postId: string) {
        return `${this.getPostsRoute()}/${postId}`;
    }

    getReactionsRoute() {
        return `${this.getBaseRoute()}/reactions`;
    }

    getCommandsRoute() {
        return `${this.getBaseRoute()}/commands`;
    }

    getBaseWorkTemplate() {
        return `${this.getBaseRoute()}/worktemplates`;
    }

    getWorkTemplateCategories = () => {
        return this.doFetch<Category[]>(
            `${this.getBaseWorkTemplate()}/categories`,
            {method: 'get'},
        );
    }

    getWorkTemplates = (categoryId: string) => {
        return this.doFetch<WorkTemplate[]>(
            `${this.getBaseWorkTemplate()}/categories/${categoryId}/templates`,
            {method: 'get'},
        );
    }

    executeWorkTemplate = (req: ExecuteWorkTemplateRequest) => {
        return this.doFetch<ExecuteWorkTemplateResponse>(
            `${this.getBaseWorkTemplate()}/execute`,
            {method: 'post', body: JSON.stringify(req)},
        );
    }

    getFilesRoute() {
        return `${this.getBaseRoute()}/files`;
    }

    getFileRoute(fileId: string) {
        return `${this.getFilesRoute()}/${fileId}`;
    }

    getPreferencesRoute(userId: string) {
        return `${this.getUserRoute(userId)}/preferences`;
    }

    getIncomingHooksRoute() {
        return `${this.getBaseRoute()}/hooks/incoming`;
    }

    getIncomingHookRoute(hookId: string) {
        return `${this.getBaseRoute()}/hooks/incoming/${hookId}`;
    }

    getOutgoingHooksRoute() {
        return `${this.getBaseRoute()}/hooks/outgoing`;
    }

    getOutgoingHookRoute(hookId: string) {
        return `${this.getBaseRoute()}/hooks/outgoing/${hookId}`;
    }

    getOAuthRoute() {
        return `${this.url}/oauth`;
    }

    getOAuthAppsRoute() {
        return `${this.getBaseRoute()}/oauth/apps`;
    }

    getOAuthAppRoute(appId: string) {
        return `${this.getOAuthAppsRoute()}/${appId}`;
    }

    getEmojisRoute() {
        return `${this.getBaseRoute()}/emoji`;
    }

    getEmojiRoute(emojiId: string) {
        return `${this.getEmojisRoute()}/${emojiId}`;
    }

    getBrandRoute() {
        return `${this.getBaseRoute()}/brand`;
    }

    getBrandImageUrl(timestamp: string) {
        return `${this.getBrandRoute()}/image?t=${timestamp}`;
    }

    getDataRetentionRoute() {
        return `${this.getBaseRoute()}/data_retention`;
    }

    getJobsRoute() {
        return `${this.getBaseRoute()}/jobs`;
    }

    getPluginsRoute() {
        return `${this.getBaseRoute()}/plugins`;
    }

    getPluginRoute(pluginId: string) {
        return `${this.getPluginsRoute()}/${pluginId}`;
    }

    getPluginsMarketplaceRoute() {
        return `${this.getPluginsRoute()}/marketplace`;
    }

    getRolesRoute() {
        return `${this.getBaseRoute()}/roles`;
    }

    getSchemesRoute() {
        return `${this.getBaseRoute()}/schemes`;
    }

    getRedirectLocationRoute() {
        return `${this.getBaseRoute()}/redirect_location`;
    }

    getBotsRoute() {
        return `${this.getBaseRoute()}/bots`;
    }

    getBotRoute(botUserId: string) {
        return `${this.getBotsRoute()}/${botUserId}`;
    }

    getGroupsRoute() {
        return `${this.getBaseRoute()}/groups`;
    }

    getGroupRoute(groupID: string) {
        return `${this.getGroupsRoute()}/${groupID}`;
    }

    getNoticesRoute() {
        return `${this.getBaseRoute()}/system/notices`;
    }

    getCloudRoute() {
        return `${this.getBaseRoute()}/cloud`;
    }

    getHostedCustomerRoute() {
        return `${this.getBaseRoute()}/hosted_customer`;
    }

    getUsageRoute() {
        return `${this.getBaseRoute()}/usage`;
    }

    getPermissionsRoute() {
        return `${this.getBaseRoute()}/permissions`;
    }

    getUserThreadsRoute(userID: string, teamID: string): string {
        return `${this.getUserRoute(userID)}/teams/${teamID}/threads`;
    }

    getUserThreadRoute(userId: string, teamId: string, threadId: string): string {
        return `${this.getUserThreadsRoute(userId, teamId)}/${threadId}`;
    }

    getSystemRoute(): string {
        return `${this.getBaseRoute()}/system`;
    }

    getDraftsRoute() {
        return `${this.getBaseRoute()}/drafts`;
    }

    getBoardsRoute() {
        return `${this.url}/plugins/${this.useBoardsProduct ? 'boards' : 'focalboard'}/api/v2`;
    }

    getCSRFFromCookie() {
        if (typeof document !== 'undefined' && typeof document.cookie !== 'undefined') {
            const cookies = document.cookie.split(';');
            for (let i = 0; i < cookies.length; i++) {
                const cookie = cookies[i].trim();
                if (cookie.startsWith('MMCSRF=')) {
                    return cookie.replace('MMCSRF=', '');
                }
            }
        }
        return '';
    }

    getOptions(options: Options) {
        const newOptions: Options = {...options};

        const headers: {[x: string]: string} = {
            [HEADER_REQUESTED_WITH]: 'XMLHttpRequest',
            ...this.defaultHeaders,
        };

        if (this.setAuthHeader && this.token) {
            headers[HEADER_AUTH] = `${HEADER_BEARER} ${this.token}`;
        }

        const csrfToken = this.csrf || this.getCSRFFromCookie();
        if (options.method && options.method.toLowerCase() !== 'get' && csrfToken) {
            headers[HEADER_X_CSRF_TOKEN] = csrfToken;
        }

        if (this.includeCookies) {
            newOptions.credentials = 'include';
        }

        if (this.userAgent) {
            headers[HEADER_USER_AGENT] = this.userAgent;
        }

        if (!headers[HEADER_CONTENT_TYPE] && options.body) {
            // when the body is an instance of FormData we let browser set the Content-Type header generated by FormData interface with correct boundary
            if (!(options.body instanceof FormData)) {
                headers[HEADER_CONTENT_TYPE] = 'application/json';
            }
        }

        if (newOptions.headers) {
            Object.assign(headers, newOptions.headers);
        }

        return {
            ...newOptions,
            headers,
        };
    }

    // User Routes

    createUser = (user: UserProfile, token: string, inviteId: string, redirect?: string) => {
        this.trackEvent('api', 'api_users_create');

        const queryParams: any = {};

        if (token) {
            queryParams.t = token;
        }

        if (inviteId) {
            queryParams.iid = inviteId;
        }

        if (redirect) {
            queryParams.r = redirect;
        }

        return this.doFetch<UserProfile>(
            `${this.getUsersRoute()}${buildQueryString(queryParams)}`,
            {method: 'post', body: JSON.stringify(user)},
        );
    }

    patchMe = (userPatch: Partial<UserProfile>) => {
        return this.doFetch<UserProfile>(
            `${this.getUserRoute('me')}/patch`,
            {method: 'put', body: JSON.stringify(userPatch)},
        );
    }

    patchUser = (userPatch: Partial<UserProfile> & {id: string}) => {
        this.trackEvent('api', 'api_users_patch');

        return this.doFetch<UserProfile>(
            `${this.getUserRoute(userPatch.id)}/patch`,
            {method: 'put', body: JSON.stringify(userPatch)},
        );
    }

    updateUser = (user: UserProfile) => {
        this.trackEvent('api', 'api_users_update');

        return this.doFetch<UserProfile>(
            `${this.getUserRoute(user.id)}`,
            {method: 'put', body: JSON.stringify(user)},
        );
    }

    promoteGuestToUser = (userId: string) => {
        this.trackEvent('api', 'api_users_promote_guest_to_user');

        return this.doFetch<StatusOK>(
            `${this.getUserRoute(userId)}/promote`,
            {method: 'post'},
        );
    }

    demoteUserToGuest = (userId: string) => {
        this.trackEvent('api', 'api_users_demote_user_to_guest');

        return this.doFetch<StatusOK>(
            `${this.getUserRoute(userId)}/demote`,
            {method: 'post'},
        );
    }

    updateUserRoles = (userId: string, roles: string) => {
        this.trackEvent('api', 'api_users_update_roles');

        return this.doFetch<StatusOK>(
            `${this.getUserRoute(userId)}/roles`,
            {method: 'put', body: JSON.stringify({roles})},
        );
    };

    updateUserMfa = (userId: string, activate: boolean, code: string) => {
        const body: any = {
            activate,
        };

        if (activate) {
            body.code = code;
        }

        return this.doFetch<StatusOK>(
            `${this.getUserRoute(userId)}/mfa`,
            {method: 'put', body: JSON.stringify(body)},
        );
    }

    updateUserPassword = (userId: string, currentPassword: string, newPassword: string) => {
        this.trackEvent('api', 'api_users_newpassword');

        return this.doFetch<StatusOK>(
            `${this.getUserRoute(userId)}/password`,
            {method: 'put', body: JSON.stringify({current_password: currentPassword, new_password: newPassword})},
        );
    }

    resetUserPassword = (token: string, newPassword: string) => {
        this.trackEvent('api', 'api_users_reset_password');

        return this.doFetch<StatusOK>(
            `${this.getUsersRoute()}/password/reset`,
            {method: 'post', body: JSON.stringify({token, new_password: newPassword})},
        );
    }

    getKnownUsers = () => {
        return this.doFetch<Array<UserProfile['id']>>(
            `${this.getUsersRoute()}/known`,
            {method: 'get'},
        );
    }

    sendPasswordResetEmail = (email: string) => {
        this.trackEvent('api', 'api_users_send_password_reset');

        return this.doFetch<StatusOK>(
            `${this.getUsersRoute()}/password/reset/send`,
            {method: 'post', body: JSON.stringify({email})},
        );
    }

    updateUserActive = (userId: string, active: boolean) => {
        this.trackEvent('api', 'api_users_update_active');

        return this.doFetch<StatusOK>(
            `${this.getUserRoute(userId)}/active`,
            {method: 'put', body: JSON.stringify({active})},
        );
    }

    uploadProfileImage = (userId: string, imageData: File) => {
        this.trackEvent('api', 'api_users_update_profile_picture');

        const formData = new FormData();
        formData.append('image', imageData);
        const request: any = {
            method: 'post',
            body: formData,
        };

        return this.doFetch<StatusOK>(
            `${this.getUserRoute(userId)}/image`,
            request,
        );
    };

    setDefaultProfileImage = (userId: string) => {
        this.trackEvent('api', 'api_users_set_default_profile_picture');

        return this.doFetch<StatusOK>(
            `${this.getUserRoute(userId)}/image`,
            {method: 'delete'},
        );
    };

    verifyUserEmail = (token: string) => {
        return this.doFetch<StatusOK>(
            `${this.getUsersRoute()}/email/verify`,
            {method: 'post', body: JSON.stringify({token})},
        );
    }

    updateMyTermsOfServiceStatus = (termsOfServiceId: string, accepted: boolean) => {
        return this.doFetch<StatusOK>(
            `${this.getUserRoute('me')}/terms_of_service`,
            {method: 'post', body: JSON.stringify({termsOfServiceId, accepted})},
        );
    }

    getTermsOfService = () => {
        return this.doFetch<TermsOfService>(
            `${this.getBaseRoute()}/terms_of_service`,
            {method: 'get'},
        );
    }

    createTermsOfService = (text: string) => {
        return this.doFetch<TermsOfService>(
            `${this.getBaseRoute()}/terms_of_service`,
            {method: 'post', body: JSON.stringify({text})},
        );
    }

    sendVerificationEmail = (email: string) => {
        return this.doFetch<StatusOK>(
            `${this.getUsersRoute()}/email/verify/send`,
            {method: 'post', body: JSON.stringify({email})},
        );
    }

    login = async (loginId: string, password: string, token = '', ldapOnly = false) => {
        this.trackEvent('api', 'api_users_login');

        if (ldapOnly) {
            this.trackEvent('api', 'api_users_login_ldap');
        }

        const body: any = {
            login_id: loginId,
            password,
            token,
            deviceId: '',
        };

        if (ldapOnly) {
            body.ldap_only = 'true';
        }

        const {
            data: profile,
            headers,
        } = await this.doFetchWithResponse<UserProfile>(
            `${this.getUsersRoute()}/login`,
            {method: 'post', body: JSON.stringify(body)},
        );

        if (headers.has('Token')) {
            this.setToken(headers.get('Token')!);
        }

        return profile;
    };

    loginById = (id: string, password: string, token = '') => {
        this.trackEvent('api', 'api_users_login');
        const body: any = {
            id,
            password,
            token,
            device_id: '',
        };

        return this.doFetch<UserProfile>(
            `${this.getUsersRoute()}/login`,
            {method: 'post', body: JSON.stringify(body)},
        );
    };

    logout = async () => {
        this.trackEvent('api', 'api_users_logout');

        const {response} = await this.doFetchWithResponse(
            `${this.getUsersRoute()}/logout`,
            {method: 'post'},
        );

        if (response.ok) {
            this.token = '';
        }

        this.serverVersion = '';

        return response;
    };

    getProfiles = (page = 0, perPage = PER_PAGE_DEFAULT, options: Record<string, any> = {}) => {
        return this.doFetch<UserProfile[]>(
            `${this.getUsersRoute()}${buildQueryString({page, per_page: perPage, ...options})}`,
            {method: 'get'},
        );
    };

    getProfilesByIds = (userIds: string[], options = {}) => {
        return this.doFetch<UserProfile[]>(
            `${this.getUsersRoute()}/ids${buildQueryString(options)}`,
            {method: 'post', body: JSON.stringify(userIds)},
        );
    };

    getProfilesByUsernames = (usernames: string[]) => {
        return this.doFetch<UserProfile[]>(
            `${this.getUsersRoute()}/usernames`,
            {method: 'post', body: JSON.stringify(usernames)},
        );
    };

    getProfilesInTeam = (teamId: string, page = 0, perPage = PER_PAGE_DEFAULT, sort = '', options = {}) => {
        return this.doFetch<UserProfile[]>(
            `${this.getUsersRoute()}${buildQueryString({...options, in_team: teamId, page, per_page: perPage, sort})}`,
            {method: 'get'},
        );
    };

    getProfilesNotInTeam = (teamId: string, groupConstrained: boolean, page = 0, perPage = PER_PAGE_DEFAULT) => {
        const queryStringObj: any = {not_in_team: teamId, page, per_page: perPage};
        if (groupConstrained) {
            queryStringObj.group_constrained = true;
        }

        return this.doFetch<UserProfile[]>(
            `${this.getUsersRoute()}${buildQueryString(queryStringObj)}`,
            {method: 'get'},
        );
    };

    getProfilesWithoutTeam = (page = 0, perPage = PER_PAGE_DEFAULT, options = {}) => {
        return this.doFetch<UserProfile[]>(
            `${this.getUsersRoute()}${buildQueryString({...options, without_team: 1, page, per_page: perPage})}`,
            {method: 'get'},
        );
    };

    getProfilesInChannel = (channelId: string, page = 0, perPage = PER_PAGE_DEFAULT, sort = '', options: {active?: boolean} = {}) => {
        const queryStringObj = {in_channel: channelId, page, per_page: perPage, sort};

        return this.doFetch<UserProfile[]>(
            `${this.getUsersRoute()}${buildQueryString({...queryStringObj, ...options})}`,
            {method: 'get'},
        );
    };

    getProfilesInGroupChannels = (channelsIds: string[]) => {
        return this.doFetch<Record<string, UserProfile[]>>(
            `${this.getUsersRoute()}/group_channels`,
            {method: 'post', body: JSON.stringify(channelsIds)},
        );
    };

    getProfilesNotInChannel = (teamId: string, channelId: string, groupConstrained: boolean, page = 0, perPage = PER_PAGE_DEFAULT) => {
        const queryStringObj: any = {in_team: teamId, not_in_channel: channelId, page, per_page: perPage};
        if (groupConstrained) {
            queryStringObj.group_constrained = true;
        }

        return this.doFetch<UserProfile[]>(
            `${this.getUsersRoute()}${buildQueryString(queryStringObj)}`,
            {method: 'get'},
        );
    };

    getProfilesInGroup = (groupId: string, page = 0, perPage = PER_PAGE_DEFAULT, sort = '') => {
        return this.doFetch<UserProfile[]>(
            `${this.getUsersRoute()}${buildQueryString({in_group: groupId, page, per_page: perPage, sort})}`,
            {method: 'get'},
        );
    };

    getProfilesNotInGroup = (groupId: string, page = 0, perPage = PER_PAGE_DEFAULT) => {
        return this.doFetch<UserProfile[]>(
            `${this.getUsersRoute()}${buildQueryString({not_in_group: groupId, page, per_page: perPage})}`,
            {method: 'get'},
        );
    };

    getMe = () => {
        return this.doFetch<UserProfile>(
            `${this.getUserRoute('me')}`,
            {method: 'get'},
        );
    };

    getUser = (userId: string) => {
        return this.doFetch<UserProfile>(
            `${this.getUserRoute(userId)}`,
            {method: 'get'},
        );
    };

    getUserByUsername = (username: string) => {
        return this.doFetch<UserProfile>(
            `${this.getUsersRoute()}/username/${username}`,
            {method: 'get'},
        );
    };

    getUserByEmail = (email: string) => {
        return this.doFetch<UserProfile>(
            `${this.getUsersRoute()}/email/${email}`,
            {method: 'get'},
        );
    };

    getProfilePictureUrl = (userId: string, lastPictureUpdate: number) => {
        const params: any = {};

        if (lastPictureUpdate) {
            params._ = lastPictureUpdate;
        }

        return `${this.getUserRoute(userId)}/image${buildQueryString(params)}`;
    };

    getDefaultProfilePictureUrl = (userId: string) => {
        return `${this.getUserRoute(userId)}/image/default`;
    };

    autocompleteUsers = (name: string, teamId: string, channelId: string, options = {
        limit: AUTOCOMPLETE_LIMIT_DEFAULT,
    }) => {
        return this.doFetch<UserAutocomplete>(`${this.getUsersRoute()}/autocomplete${buildQueryString({
            in_team: teamId,
            in_channel: channelId,
            name,
            limit: options.limit,
        })}`, {
            method: 'get',
        });
    };

    getSessions = (userId: string) => {
        return this.doFetch<Session[]>(
            `${this.getUserRoute(userId)}/sessions`,
            {method: 'get'},
        );
    };

    revokeSession = (userId: string, sessionId: string) => {
        return this.doFetch<StatusOK>(
            `${this.getUserRoute(userId)}/sessions/revoke`,
            {method: 'post', body: JSON.stringify({session_id: sessionId})},
        );
    };

    revokeAllSessionsForUser = (userId: string) => {
        return this.doFetch<StatusOK>(
            `${this.getUserRoute(userId)}/sessions/revoke/all`,
            {method: 'post'},
        );
    };

    revokeSessionsForAllUsers = () => {
        return this.doFetch<StatusOK>(
            `${this.getUsersRoute()}/sessions/revoke/all`,
            {method: 'post'},
        );
    };

    getUserAudits = (userId: string, page = 0, perPage = PER_PAGE_DEFAULT) => {
        return this.doFetch<Audit[]>(
            `${this.getUserRoute(userId)}/audits${buildQueryString({page, per_page: perPage})}`,
            {method: 'get'},
        );
    };

    /**
     * @deprecated
     */
    checkUserMfa = (loginId: string) => {
        return this.doFetch<{mfa_required: boolean}>(
            `${this.getUsersRoute()}/mfa`,
            {method: 'post', body: JSON.stringify({login_id: loginId})},
        );
    };

    generateMfaSecret = (userId: string) => {
        return this.doFetch<MfaSecret>(
            `${this.getUserRoute(userId)}/mfa/generate`,
            {method: 'post'},
        );
    };

    searchUsers = (term: string, options: any) => {
        this.trackEvent('api', 'api_search_users');

        return this.doFetch<UserProfile[]>(
            `${this.getUsersRoute()}/search`,
            {method: 'post', body: JSON.stringify({term, ...options})},
        );
    };

    getStatusesByIds = (userIds: string[]) => {
        return this.doFetch<UserStatus[]>(
            `${this.getUsersRoute()}/status/ids`,
            {method: 'post', body: JSON.stringify(userIds)},
        );
    };

    getStatus = (userId: string) => {
        return this.doFetch<UserStatus>(
            `${this.getUserRoute(userId)}/status`,
            {method: 'get'},
        );
    };

    updateStatus = (status: UserStatus) => {
        return this.doFetch<UserStatus>(
            `${this.getUserRoute(status.user_id)}/status`,
            {method: 'put', body: JSON.stringify(status)},
        );
    };

    updateCustomStatus = (customStatus: UserCustomStatus) => {
        return this.doFetch(
            `${this.getUserRoute('me')}/status/custom`,
            {method: 'put', body: JSON.stringify(customStatus)},
        );
    };

    unsetCustomStatus = () => {
        return this.doFetch(
            `${this.getUserRoute('me')}/status/custom`,
            {method: 'delete'},
        );
    }

    removeRecentCustomStatus = (customStatus: UserCustomStatus) => {
        return this.doFetch(
            `${this.getUserRoute('me')}/status/custom/recent/delete`,
            {method: 'post', body: JSON.stringify(customStatus)},
        );
    }

    switchEmailToOAuth = (service: string, email: string, password: string, mfaCode = '') => {
        this.trackEvent('api', 'api_users_email_to_oauth');

        return this.doFetch<AuthChangeResponse>(
            `${this.getUsersRoute()}/login/switch`,
            {method: 'post', body: JSON.stringify({current_service: 'email', new_service: service, email, password, mfa_code: mfaCode})},
        );
    };

    switchOAuthToEmail = (currentService: string, email: string, password: string) => {
        this.trackEvent('api', 'api_users_oauth_to_email');

        return this.doFetch<AuthChangeResponse>(
            `${this.getUsersRoute()}/login/switch`,
            {method: 'post', body: JSON.stringify({current_service: currentService, new_service: 'email', email, new_password: password})},
        );
    };

    switchEmailToLdap = (email: string, emailPassword: string, ldapId: string, ldapPassword: string, mfaCode = '') => {
        this.trackEvent('api', 'api_users_email_to_ldap');

        return this.doFetch<AuthChangeResponse>(
            `${this.getUsersRoute()}/login/switch`,
            {method: 'post', body: JSON.stringify({current_service: 'email', new_service: 'ldap', email, password: emailPassword, ldap_id: ldapId, new_password: ldapPassword, mfa_code: mfaCode})},
        );
    };

    switchLdapToEmail = (ldapPassword: string, email: string, emailPassword: string, mfaCode = '') => {
        this.trackEvent('api', 'api_users_ldap_to_email');

        return this.doFetch<AuthChangeResponse>(
            `${this.getUsersRoute()}/login/switch`,
            {method: 'post', body: JSON.stringify({current_service: 'ldap', new_service: 'email', email, password: ldapPassword, new_password: emailPassword, mfa_code: mfaCode})},
        );
    };

    getAuthorizedOAuthApps = (userId: string) => {
        return this.doFetch<OAuthApp[]>(
            `${this.getUserRoute(userId)}/oauth/apps/authorized`,
            {method: 'get'},
        );
    }

    authorizeOAuthApp = (responseType: string, clientId: string, redirectUri: string, state: string, scope: string) => {
        return this.doFetch<void>(
            `${this.url}/oauth/authorize`,
            {method: 'post', body: JSON.stringify({client_id: clientId, response_type: responseType, redirect_uri: redirectUri, state, scope})},
        );
    }

    deauthorizeOAuthApp = (clientId: string) => {
        return this.doFetch<StatusOK>(
            `${this.url}/oauth/deauthorize`,
            {method: 'post', body: JSON.stringify({client_id: clientId})},
        );
    }

    createUserAccessToken = (userId: string, description: string) => {
        this.trackEvent('api', 'api_users_create_access_token');

        return this.doFetch<UserAccessToken>(
            `${this.getUserRoute(userId)}/tokens`,
            {method: 'post', body: JSON.stringify({description})},
        );
    }

    getUserAccessToken = (tokenId: string) => {
        return this.doFetch<UserAccessToken>(
            `${this.getUsersRoute()}/tokens/${tokenId}`,
            {method: 'get'},
        );
    }

    getUserAccessTokensForUser = (userId: string, page = 0, perPage = PER_PAGE_DEFAULT) => {
        return this.doFetch<UserAccessToken[]>(
            `${this.getUserRoute(userId)}/tokens${buildQueryString({page, per_page: perPage})}`,
            {method: 'get'},
        );
    }

    getUserAccessTokens = (page = 0, perPage = PER_PAGE_DEFAULT) => {
        return this.doFetch<UserAccessToken[]>(
            `${this.getUsersRoute()}/tokens${buildQueryString({page, per_page: perPage})}`,
            {method: 'get'},
        );
    }

    revokeUserAccessToken = (tokenId: string) => {
        this.trackEvent('api', 'api_users_revoke_access_token');

        return this.doFetch<StatusOK>(
            `${this.getUsersRoute()}/tokens/revoke`,
            {method: 'post', body: JSON.stringify({token_id: tokenId})},
        );
    }

    disableUserAccessToken = (tokenId: string) => {
        return this.doFetch<StatusOK>(
            `${this.getUsersRoute()}/tokens/disable`,
            {method: 'post', body: JSON.stringify({token_id: tokenId})},
        );
    }

    enableUserAccessToken = (tokenId: string) => {
        return this.doFetch<StatusOK>(
            `${this.getUsersRoute()}/tokens/enable`,
            {method: 'post', body: JSON.stringify({token_id: tokenId})},
        );
    }

    // Team Routes

    createTeam = (team: Team) => {
        this.trackEvent('api', 'api_teams_create');

        return this.doFetch<Team>(
            `${this.getTeamsRoute()}`,
            {method: 'post', body: JSON.stringify(team)},
        );
    };

    deleteTeam = (teamId: string) => {
        this.trackEvent('api', 'api_teams_delete');

        return this.doFetch<StatusOK>(
            `${this.getTeamRoute(teamId)}`,
            {method: 'delete'},
        );
    };

    unarchiveTeam = (teamId: string) => {
        return this.doFetch<Team>(
            `${this.getTeamRoute(teamId)}/restore`,
            {method: 'post'},
        );
    }

    archiveAllTeamsExcept = (teamId: string) => {
        return this.doFetch<StatusOK>(
            `${this.getTeamRoute(teamId)}/except`,
            {method: 'delete'},
        );
    }

    updateTeam = (team: Team) => {
        this.trackEvent('api', 'api_teams_update_name', {team_id: team.id});

        return this.doFetch<Team>(
            `${this.getTeamRoute(team.id)}`,
            {method: 'put', body: JSON.stringify(team)},
        );
    };

    patchTeam = (team: Partial<Team> & {id: string}) => {
        this.trackEvent('api', 'api_teams_patch_name', {team_id: team.id});

        return this.doFetch<Team>(
            `${this.getTeamRoute(team.id)}/patch`,
            {method: 'put', body: JSON.stringify(team)},
        );
    };

    regenerateTeamInviteId = (teamId: string) => {
        this.trackEvent('api', 'api_teams_regenerate_invite_id', {team_id: teamId});

        return this.doFetch<Team>(
            `${this.getTeamRoute(teamId)}/regenerate_invite_id`,
            {method: 'post'},
        );
    };

    updateTeamScheme = (teamId: string, schemeId: string) => {
        const patch = {scheme_id: schemeId};

        this.trackEvent('api', 'api_teams_update_scheme', {team_id: teamId, ...patch});

        return this.doFetch<StatusOK>(
            `${this.getTeamSchemeRoute(teamId)}`,
            {method: 'put', body: JSON.stringify(patch)},
        );
    };

    checkIfTeamExists = (teamName: string) => {
        return this.doFetch<{exists: boolean}>(
            `${this.getTeamNameRoute(teamName)}/exists`,
            {method: 'get'},
        );
    };

    getTeams = (page = 0, perPage = PER_PAGE_DEFAULT, includeTotalCount = false, excludePolicyConstrained = false) => {
        return this.doFetch<Team[] | TeamsWithCount>(
            `${this.getTeamsRoute()}${buildQueryString({page, per_page: perPage, include_total_count: includeTotalCount, exclude_policy_constrained: excludePolicyConstrained})}`,
            {method: 'get'},
        );
    };

    searchTeams = (term: string, opts: TeamSearchOpts) => {
        this.trackEvent('api', 'api_search_teams');

        return this.doFetch<Team[] | TeamsWithCount>(
            `${this.getTeamsRoute()}/search`,
            {method: 'post', body: JSON.stringify({term, ...opts})},
        );
    };

    getTeam = (teamId: string) => {
        return this.doFetch<Team>(
            this.getTeamRoute(teamId),
            {method: 'get'},
        );
    };

    getTeamByName = (teamName: string) => {
        this.trackEvent('api', 'api_teams_get_team_by_name');

        return this.doFetch<Team>(
            this.getTeamNameRoute(teamName),
            {method: 'get'},
        );
    };

    getMyTeams = () => {
        return this.doFetch<Team[]>(
            `${this.getUserRoute('me')}/teams`,
            {method: 'get'},
        );
    };

    getTeamsForUser = (userId: string) => {
        return this.doFetch<Team[]>(
            `${this.getUserRoute(userId)}/teams`,
            {method: 'get'},
        );
    };

    getMyTeamMembers = () => {
        return this.doFetch<TeamMembership[]>(
            `${this.getUserRoute('me')}/teams/members`,
            {method: 'get'},
        );
    };

    getMyTeamUnreads = (includeCollapsedThreads = false) => {
        return this.doFetch<TeamUnread[]>(
            `${this.getUserRoute('me')}/teams/unread${buildQueryString({include_collapsed_threads: includeCollapsedThreads})}`,
            {method: 'get'},
        );
    };

    getTeamMembers = (teamId: string, page = 0, perPage = PER_PAGE_DEFAULT, options: GetTeamMembersOpts) => {
        return this.doFetch<TeamMembership[]>(
            `${this.getTeamMembersRoute(teamId)}${buildQueryString({page, per_page: perPage, ...options})}`,
            {method: 'get'},
        );
    };

    getTeamMembersForUser = (userId: string) => {
        return this.doFetch<TeamMembership[]>(
            `${this.getUserRoute(userId)}/teams/members`,
            {method: 'get'},
        );
    };

    getTeamMember = (teamId: string, userId: string) => {
        return this.doFetch<TeamMembership>(
            `${this.getTeamMemberRoute(teamId, userId)}`,
            {method: 'get'},
        );
    };

    getTeamMembersByIds = (teamId: string, userIds: string[]) => {
        return this.doFetch<TeamMembership[]>(
            `${this.getTeamMembersRoute(teamId)}/ids`,
            {method: 'post', body: JSON.stringify(userIds)},
        );
    };

    addToTeam = (teamId: string, userId: string) => {
        this.trackEvent('api', 'api_teams_invite_members', {team_id: teamId});

        const member = {user_id: userId, team_id: teamId};
        return this.doFetch<TeamMembership>(
            `${this.getTeamMembersRoute(teamId)}`,
            {method: 'post', body: JSON.stringify(member)},
        );
    };

    addToTeamFromInvite = (token = '', inviteId = '') => {
        this.trackEvent('api', 'api_teams_invite_members');

        const query = buildQueryString({token, invite_id: inviteId});
        return this.doFetch<TeamMembership>(
            `${this.getTeamsRoute()}/members/invite${query}`,
            {method: 'post'},
        );
    };

    addUsersToTeam = (teamId: string, userIds: string[]) => {
        this.trackEvent('api', 'api_teams_batch_add_members', {team_id: teamId, count: userIds.length});

        const members: any = [];
        userIds.forEach((id) => members.push({team_id: teamId, user_id: id}));
        return this.doFetch<TeamMembership[]>(
            `${this.getTeamMembersRoute(teamId)}/batch`,
            {method: 'post', body: JSON.stringify(members)},
        );
    };

    addUsersToTeamGracefully = (teamId: string, userIds: string[]) => {
        this.trackEvent('api', 'api_teams_batch_add_members', {team_id: teamId, count: userIds.length});

        const members: any = [];
        userIds.forEach((id) => members.push({team_id: teamId, user_id: id}));
        return this.doFetch<TeamMemberWithError[]>(
            `${this.getTeamMembersRoute(teamId)}/batch?graceful=true`,
            {method: 'post', body: JSON.stringify(members)},
        );
    };

    joinTeam = (inviteId: string) => {
        const query = buildQueryString({invite_id: inviteId});
        return this.doFetch<TeamMembership>(
            `${this.getTeamsRoute()}/members/invite${query}`,
            {method: 'post'},
        );
    };

    removeFromTeam = (teamId: string, userId: string) => {
        this.trackEvent('api', 'api_teams_remove_members', {team_id: teamId});

        return this.doFetch<StatusOK>(
            `${this.getTeamMemberRoute(teamId, userId)}`,
            {method: 'delete'},
        );
    };

    getTeamStats = (teamId: string) => {
        return this.doFetch<TeamStats>(
            `${this.getTeamRoute(teamId)}/stats`,
            {method: 'get'},
        );
    };

    getTotalUsersStats = () => {
        return this.doFetch<UsersStats>(
            `${this.getUsersRoute()}/stats`,
            {method: 'get'},
        );
    };

    getFilteredUsersStats = (options: GetFilteredUsersStatsOpts) => {
        return this.doFetch<UsersStats>(
            `${this.getUsersRoute()}/stats/filtered${buildQueryString(options)}`,
            {method: 'get'},
        );
    };

    invalidateAllEmailInvites = () => {
        return this.doFetch<StatusOK>(
            `${this.getTeamsRoute()}/invites/email`,
            {method: 'delete'},
        );
    };

    getTeamInviteInfo = (inviteId: string) => {
        return this.doFetch<{
            display_name: string;
            description: string;
            name: string;
            id: string;
        }>(
            `${this.getTeamsRoute()}/invite/${inviteId}`,
            {method: 'get'},
        );
    };

    updateTeamMemberRoles = (teamId: string, userId: string, roles: string[]) => {
        this.trackEvent('api', 'api_teams_update_member_roles', {team_id: teamId});

        return this.doFetch<StatusOK>(
            `${this.getTeamMemberRoute(teamId, userId)}/roles`,
            {method: 'put', body: JSON.stringify({roles})},
        );
    };

    sendEmailInvitesToTeam = (teamId: string, emails: string[]) => {
        this.trackEvent('api', 'api_teams_invite_members', {team_id: teamId});

        return this.doFetch<StatusOK>(
            `${this.getTeamRoute(teamId)}/invite/email`,
            {method: 'post', body: JSON.stringify(emails)},
        );
    };

    sendEmailGuestInvitesToChannels = (teamId: string, channelIds: string[], emails: string[], message: string) => {
        this.trackEvent('api', 'api_teams_invite_guests', {team_id: teamId, channel_ids: channelIds});

        return this.doFetch<StatusOK>(
            `${this.getTeamRoute(teamId)}/invite-guests/email`,
            {method: 'post', body: JSON.stringify({emails, channels: channelIds, message})},
        );
    };

    sendEmailInvitesToTeamGracefully = (teamId: string, emails: string[]) => {
        this.trackEvent('api', 'api_teams_invite_members', {team_id: teamId});

        return this.doFetch<TeamInviteWithError>(
            `${this.getTeamRoute(teamId)}/invite/email?graceful=true`,
            {method: 'post', body: JSON.stringify(emails)},
        );
    };

    sendEmailInvitesToTeamAndChannelsGracefully = (
        teamId: string,
        channelIds: string[],
        emails: string[],
        message: string,
    ) => {
        this.trackEvent('api', 'api_teams_invite_members_to_channels', {team_id: teamId, channel_len: channelIds.length});

        return this.doFetch<TeamInviteWithError>(
            `${this.getTeamRoute(teamId)}/invite/email?graceful=true`,
            {method: 'post', body: JSON.stringify({emails, channelIds, message})},
        );
    };

    sendEmailGuestInvitesToChannelsGracefully = async (teamId: string, channelIds: string[], emails: string[], message: string) => {
        this.trackEvent('api', 'api_teams_invite_guests', {team_id: teamId, channel_ids: channelIds});

        return this.doFetch<TeamInviteWithError>(
            `${this.getTeamRoute(teamId)}/invite-guests/email?graceful=true`,
            {method: 'post', body: JSON.stringify({emails, channels: channelIds, message})},
        );
    };

    getTeamIconUrl = (teamId: string, lastTeamIconUpdate: number) => {
        const params: any = {};
        if (lastTeamIconUpdate) {
            params._ = lastTeamIconUpdate;
        }

        return `${this.getTeamRoute(teamId)}/image${buildQueryString(params)}`;
    };

    setTeamIcon = (teamId: string, imageData: File) => {
        this.trackEvent('api', 'api_team_set_team_icon');

        const formData = new FormData();
        formData.append('image', imageData);

        const request: any = {
            method: 'post',
            body: formData,
        };

        return this.doFetch<StatusOK>(
            `${this.getTeamRoute(teamId)}/image`,
            request,
        );
    };

    removeTeamIcon = (teamId: string) => {
        this.trackEvent('api', 'api_team_remove_team_icon');

        return this.doFetch<StatusOK>(
            `${this.getTeamRoute(teamId)}/image`,
            {method: 'delete'},
        );
    };

    updateTeamMemberSchemeRoles = (teamId: string, userId: string, isSchemeUser: boolean, isSchemeAdmin: boolean) => {
        const body = {scheme_user: isSchemeUser, scheme_admin: isSchemeAdmin};
        return this.doFetch<StatusOK>(
            `${this.getTeamRoute(teamId)}/members/${userId}/schemeRoles`,
            {method: 'put', body: JSON.stringify(body)},
        );
    };

    // Channel Routes

    getAllChannels = (page = 0, perPage = PER_PAGE_DEFAULT, notAssociatedToGroup = '', excludeDefaultChannels = false, includeTotalCount = false, includeDeleted = false, excludePolicyConstrained = false) => {
        const queryData = {
            page,
            per_page: perPage,
            not_associated_to_group: notAssociatedToGroup,
            exclude_default_channels: excludeDefaultChannels,
            include_total_count: includeTotalCount,
            include_deleted: includeDeleted,
            exclude_policy_constrained: excludePolicyConstrained,
        };
        return this.doFetch<ChannelWithTeamData[] | ChannelsWithTotalCount>(
            `${this.getChannelsRoute()}${buildQueryString(queryData)}`,
            {method: 'get'},
        );
    };

    createChannel = (channel: Channel) => {
        this.trackEvent('api', 'api_channels_create', {team_id: channel.team_id});

        return this.doFetch<ServerChannel>(
            `${this.getChannelsRoute()}`,
            {method: 'post', body: JSON.stringify(channel)},
        );
    };

    createDirectChannel = (userIds: string[]) => {
        this.trackEvent('api', 'api_channels_create_direct');

        return this.doFetch<ServerChannel>(
            `${this.getChannelsRoute()}/direct`,
            {method: 'post', body: JSON.stringify(userIds)},
        );
    };

    createGroupChannel = (userIds: string[]) => {
        this.trackEvent('api', 'api_channels_create_group');

        return this.doFetch<ServerChannel>(
            `${this.getChannelsRoute()}/group`,
            {method: 'post', body: JSON.stringify(userIds)},
        );
    };

    deleteChannel = (channelId: string) => {
        this.trackEvent('api', 'api_channels_delete', {channel_id: channelId});

        return this.doFetch<StatusOK>(
            `${this.getChannelRoute(channelId)}`,
            {method: 'delete'},
        );
    };

    unarchiveChannel = (channelId: string) => {
        this.trackEvent('api', 'api_channels_unarchive', {channel_id: channelId});

        return this.doFetch<ServerChannel>(
            `${this.getChannelRoute(channelId)}/restore`,
            {method: 'post'},
        );
    };

    updateChannel = (channel: Channel) => {
        this.trackEvent('api', 'api_channels_update', {channel_id: channel.id});

        return this.doFetch<ServerChannel>(
            `${this.getChannelRoute(channel.id)}`,
            {method: 'put', body: JSON.stringify(channel)},
        );
    };

    updateChannelPrivacy = (channelId: string, privacy: any) => {
        this.trackEvent('api', 'api_channels_update_privacy', {channel_id: channelId, privacy});

        return this.doFetch<ServerChannel>(
            `${this.getChannelRoute(channelId)}/privacy`,
            {method: 'put', body: JSON.stringify({privacy})},
        );
    };

    patchChannel = (channelId: string, channelPatch: Partial<Channel>) => {
        this.trackEvent('api', 'api_channels_patch', {channel_id: channelId});

        return this.doFetch<ServerChannel>(
            `${this.getChannelRoute(channelId)}/patch`,
            {method: 'put', body: JSON.stringify(channelPatch)},
        );
    };

    updateChannelNotifyProps = (props: any) => {
        this.trackEvent('api', 'api_users_update_channel_notifications', {channel_id: props.channel_id});

        return this.doFetch<StatusOK>(
            `${this.getChannelMemberRoute(props.channel_id, props.user_id)}/notify_props`,
            {method: 'put', body: JSON.stringify(props)},
        );
    };

    updateChannelScheme = (channelId: string, schemeId: string) => {
        const patch = {scheme_id: schemeId};

        this.trackEvent('api', 'api_channels_update_scheme', {channel_id: channelId, ...patch});

        return this.doFetch<StatusOK>(
            `${this.getChannelSchemeRoute(channelId)}`,
            {method: 'put', body: JSON.stringify(patch)},
        );
    };

    getChannel = (channelId: string) => {
        return this.doFetch<ServerChannel>(
            `${this.getChannelRoute(channelId)}`,
            {method: 'get'},
        );
    };

    getChannelByName = (teamId: string, channelName: string, includeDeleted = false) => {
        return this.doFetch<ServerChannel>(
            `${this.getTeamRoute(teamId)}/channels/name/${channelName}?include_deleted=${includeDeleted}`,
            {method: 'get'},
        );
    };

    getChannelByNameAndTeamName = (teamName: string, channelName: string, includeDeleted = false) => {
        return this.doFetch<ServerChannel>(
            `${this.getTeamNameRoute(teamName)}/channels/name/${channelName}?include_deleted=${includeDeleted}`,
            {method: 'get'},
        );
    };

    getChannels = (teamId: string, page = 0, perPage = PER_PAGE_DEFAULT) => {
        return this.doFetch<ServerChannel[]>(
            `${this.getTeamRoute(teamId)}/channels${buildQueryString({page, per_page: perPage})}`,
            {method: 'get'},
        );
    }

    getAllTeamsChannels = () => {
        return this.doFetch<ServerChannel[]>(
            `${this.getUsersRoute()}/me/channels`,
            {method: 'get'},
        );
    };

    getArchivedChannels = (teamId: string, page = 0, perPage = PER_PAGE_DEFAULT) => {
        return this.doFetch<ServerChannel[]>(
            `${this.getTeamRoute(teamId)}/channels/deleted${buildQueryString({page, per_page: perPage})}`,
            {method: 'get'},
        );
    };

    getMyChannels = (teamId: string, includeDeleted = false) => {
        return this.doFetch<ServerChannel[]>(
            `${this.getUserRoute('me')}/teams/${teamId}/channels${buildQueryString({include_deleted: includeDeleted})}`,
            {method: 'get'},
        );
    };

    getAllChannelsMembers = (userId: string, page = 0, perPage = PER_PAGE_DEFAULT) => {
        return this.doFetch<ChannelMembership[]>(
            `${this.getUserRoute(userId)}/channel_members${buildQueryString({page, per_page: perPage})}`,
            {method: 'get'},
        );
    };

    getMyChannelMember = (channelId: string) => {
        return this.doFetch<ChannelMembership>(
            `${this.getChannelMemberRoute(channelId, 'me')}`,
            {method: 'get'},
        );
    };

    getMyChannelMembers = (teamId: string) => {
        return this.doFetch<ChannelMembership[]>(
            `${this.getUserRoute('me')}/teams/${teamId}/channels/members`,
            {method: 'get'},
        );
    };

    getChannelMembers = (channelId: string, page = 0, perPage = PER_PAGE_DEFAULT) => {
        return this.doFetch<ChannelMembership[]>(
            `${this.getChannelMembersRoute(channelId)}${buildQueryString({page, per_page: perPage})}`,
            {method: 'get'},
        );
    };

    getChannelTimezones = (channelId: string) => {
        return this.doFetch<string[]>(
            `${this.getChannelRoute(channelId)}/timezones`,
            {method: 'get'},
        );
    };

    getChannelMember = (channelId: string, userId: string) => {
        return this.doFetch<ChannelMembership>(
            `${this.getChannelMemberRoute(channelId, userId)}`,
            {method: 'get'},
        );
    };

    getChannelMembersByIds = (channelId: string, userIds: string[]) => {
        return this.doFetch<ChannelMembership[]>(
            `${this.getChannelMembersRoute(channelId)}/ids`,
            {method: 'post', body: JSON.stringify(userIds)},
        );
    };

    addToChannel = (userId: string, channelId: string, postRootId = '') => {
        this.trackEvent('api', 'api_channels_add_member', {channel_id: channelId});

        const member = {user_id: userId, channel_id: channelId, post_root_id: postRootId};
        return this.doFetch<ChannelMembership>(
            `${this.getChannelMembersRoute(channelId)}`,
            {method: 'post', body: JSON.stringify(member)},
        );
    };

    removeFromChannel = (userId: string, channelId: string) => {
        this.trackEvent('api', 'api_channels_remove_member', {channel_id: channelId});

        return this.doFetch<StatusOK>(
            `${this.getChannelMemberRoute(channelId, userId)}`,
            {method: 'delete'},
        );
    };

    updateChannelMemberRoles = (channelId: string, userId: string, roles: string) => {
        return this.doFetch<StatusOK>(
            `${this.getChannelMemberRoute(channelId, userId)}/roles`,
            {method: 'put', body: JSON.stringify({roles})},
        );
    };

    getChannelStats = (channelId: string, excludeFilesCount = false) => {
        const param = excludeFilesCount ? `?exclude_files_count=${excludeFilesCount}` : '';
        return this.doFetch<ChannelStats>(
            `${this.getChannelRoute(channelId)}/stats${param}`,
            {method: 'get'},
        );
    };

    getChannelModerations = (channelId: string) => {
        return this.doFetch<ChannelModeration[]>(
            `${this.getChannelRoute(channelId)}/moderations`,
            {method: 'get'},
        );
    };

    patchChannelModerations = (channelId: string, channelModerationsPatch: ChannelModerationPatch[]) => {
        return this.doFetch<ChannelModeration[]>(
            `${this.getChannelRoute(channelId)}/moderations/patch`,
            {method: 'put', body: JSON.stringify(channelModerationsPatch)},
        );
    };

    getChannelMemberCountsByGroup = (channelId: string, includeTimezones: boolean) => {
        return this.doFetch<ChannelMemberCountsByGroup>(
            `${this.getChannelRoute(channelId)}/member_counts_by_group?include_timezones=${includeTimezones}`,
            {method: 'get'},
        );
    };

    viewMyChannel = (channelId: string, prevChannelId?: string) => {
        const data = {channel_id: channelId, prev_channel_id: prevChannelId, collapsed_threads_supported: true};
        return this.doFetch<ChannelViewResponse>(
            `${this.getChannelsRoute()}/members/me/view`,
            {method: 'post', body: JSON.stringify(data)},
        );
    };

    autocompleteChannels = (teamId: string, name: string) => {
        return this.doFetch<Channel[]>(
            `${this.getTeamRoute(teamId)}/channels/autocomplete${buildQueryString({name})}`,
            {method: 'get'},
        );
    };

    autocompleteChannelsForSearch = (teamId: string, name: string) => {
        return this.doFetch<Channel[]>(
            `${this.getTeamRoute(teamId)}/channels/search_autocomplete${buildQueryString({name})}`,
            {method: 'get'},
        );
    };

    searchChannels = (teamId: string, term: string) => {
        return this.doFetch<Channel[]>(
            `${this.getTeamRoute(teamId)}/channels/search`,
            {method: 'post', body: JSON.stringify({term})},
        );
    };

    searchArchivedChannels = (teamId: string, term: string) => {
        return this.doFetch<Channel[]>(
            `${this.getTeamRoute(teamId)}/channels/search_archived`,
            {method: 'post', body: JSON.stringify({term})},
        );
    };

    searchAllChannels = (term: string, opts: ChannelSearchOpts = {}) => {
        const body = {
            term,
            ...opts,
        };
        const includeDeleted = Boolean(opts.include_deleted);
        const nonAdminSearch = Boolean(opts.nonAdminSearch);
        let queryParams: {include_deleted?: boolean; system_console?: boolean} = {include_deleted: includeDeleted};
        if (nonAdminSearch) {
            queryParams = {system_console: false};
            delete body.nonAdminSearch;
        }
        return this.doFetch<Channel[] | ChannelsWithTotalCount>(
            `${this.getChannelsRoute()}/search${buildQueryString(queryParams)}`,
            {method: 'post', body: JSON.stringify(body)},
        );
    };

    searchGroupChannels = (term: string) => {
        return this.doFetch<Channel[]>(
            `${this.getChannelsRoute()}/group/search`,
            {method: 'post', body: JSON.stringify({term})},
        );
    };

    updateChannelMemberSchemeRoles = (channelId: string, userId: string, isSchemeUser: boolean, isSchemeAdmin: boolean) => {
        const body = {scheme_user: isSchemeUser, scheme_admin: isSchemeAdmin};
        return this.doFetch<StatusOK>(
            `${this.getChannelRoute(channelId)}/members/${userId}/schemeRoles`,
            {method: 'put', body: JSON.stringify(body)},
        );
    };

    // Channel Category Routes

    getChannelCategories = (userId: string, teamId: string) => {
        return this.doFetch<OrderedChannelCategories>(
            `${this.getChannelCategoriesRoute(userId, teamId)}`,
            {method: 'get'},
        );
    };

    createChannelCategory = (userId: string, teamId: string, category: Partial<ChannelCategory>) => {
        return this.doFetch<ChannelCategory>(
            `${this.getChannelCategoriesRoute(userId, teamId)}`,
            {method: 'post', body: JSON.stringify(category)},
        );
    };

    updateChannelCategories = (userId: string, teamId: string, categories: ChannelCategory[]) => {
        return this.doFetch<ChannelCategory[]>(
            `${this.getChannelCategoriesRoute(userId, teamId)}`,
            {method: 'put', body: JSON.stringify(categories)},
        );
    };

    getChannelCategoryOrder = (userId: string, teamId: string) => {
        return this.doFetch<string[]>(
            `${this.getChannelCategoriesRoute(userId, teamId)}/order`,
            {method: 'get'},
        );
    };

    updateChannelCategoryOrder = (userId: string, teamId: string, categoryOrder: string[]) => {
        return this.doFetch<string[]>(
            `${this.getChannelCategoriesRoute(userId, teamId)}/order`,
            {method: 'put', body: JSON.stringify(categoryOrder)},
        );
    };

    getChannelCategory = (userId: string, teamId: string, categoryId: string) => {
        return this.doFetch<ChannelCategory>(
            `${this.getChannelCategoriesRoute(userId, teamId)}/${categoryId}`,
            {method: 'get'},
        );
    };

    updateChannelCategory = (userId: string, teamId: string, category: ChannelCategory) => {
        return this.doFetch<ChannelCategory>(
            `${this.getChannelCategoriesRoute(userId, teamId)}/${category.id}`,
            {method: 'put', body: JSON.stringify(category)},
        );
    };

    deleteChannelCategory = (userId: string, teamId: string, categoryId: string) => {
        return this.doFetch<ChannelCategory>(
            `${this.getChannelCategoriesRoute(userId, teamId)}/${categoryId}`,
            {method: 'delete'},
        );
    }

    // Post Routes

    createPost = async (post: Post) => {
        const result = await this.doFetch<Post>(
            `${this.getPostsRoute()}`,
            {method: 'post', body: JSON.stringify(post)},
        );
        const analyticsData = {channel_id: result.channel_id, post_id: result.id, user_actual_id: result.user_id, root_id: result.root_id} as PostAnalytics;
        if (post.metadata?.priority) {
            analyticsData.priority = post.metadata.priority.priority;
            analyticsData.requested_ack = post.metadata.priority.requested_ack;
            analyticsData.persistent_notifications = post.metadata.priority.persistent_notifications;
        }

        this.trackEvent('api', 'api_posts_create', analyticsData);

        if (result.root_id != null && result.root_id !== '') {
            this.trackEvent('api', 'api_posts_replied', analyticsData);
        }
        return result;
    };

    updatePost = (post: Post) => {
        this.trackEvent('api', 'api_posts_update', {channel_id: post.channel_id, post_id: post.id});

        return this.doFetch<Post>(
            `${this.getPostRoute(post.id)}`,
            {method: 'put', body: JSON.stringify(post)},
        );
    };

    getPost = (postId: string) => {
        return this.doFetch<Post>(
            `${this.getPostRoute(postId)}`,
            {method: 'get'},
        );
    };

    patchPost = (postPatch: Partial<Post> & {id: string}) => {
        this.trackEvent('api', 'api_posts_patch', {channel_id: postPatch.channel_id, post_id: postPatch.id});

        return this.doFetch<Post>(
            `${this.getPostRoute(postPatch.id)}/patch`,
            {method: 'put', body: JSON.stringify(postPatch)},
        );
    };

    deletePost = (postId: string) => {
        this.trackEvent('api', 'api_posts_delete');

        return this.doFetch<StatusOK>(
            `${this.getPostRoute(postId)}`,
            {method: 'delete'},
        );
    };

    getPostThread = (postId: string, fetchThreads = true, collapsedThreads = false, collapsedThreadsExtended = false) => {
        // this is to ensure we have backwards compatibility for `getPostThread`
        return this.getPaginatedPostThread(postId, {fetchThreads, collapsedThreads, collapsedThreadsExtended});
    };

    getPaginatedPostThread = async (postId: string, options: FetchPaginatedThreadOptions): Promise<PaginatedPostList> => {
        // getting all option parameters with defaults from the options object and spread the rest
        const {
            fetchThreads = true,
            collapsedThreads = false,
            collapsedThreadsExtended = false,
            direction = 'down',
            fetchAll = false,
            perPage = fetchAll ? undefined : PER_PAGE_DEFAULT,
            ...rest
        } = options;

        return this.doFetch<PaginatedPostList>(
            `${this.getPostRoute(postId)}/thread${buildQueryString({skipFetchThreads: !fetchThreads, collapsedThreads, collapsedThreadsExtended, direction, perPage, ...rest})}`,
            {method: 'get'},
        );
    };

    getPosts = (channelId: string, page = 0, perPage = PER_PAGE_DEFAULT, fetchThreads = true, collapsedThreads = false, collapsedThreadsExtended = false) => {
        return this.doFetch<PostList>(
            `${this.getChannelRoute(channelId)}/posts${buildQueryString({page, per_page: perPage, skipFetchThreads: !fetchThreads, collapsedThreads, collapsedThreadsExtended})}`,
            {method: 'get'},
        );
    };

    getPostsUnread = (channelId: string, userId: string, limitAfter = DEFAULT_LIMIT_AFTER, limitBefore = DEFAULT_LIMIT_BEFORE, fetchThreads = true, collapsedThreads = false, collapsedThreadsExtended = false) => {
        return this.doFetch<PostList>(
            `${this.getUserRoute(userId)}/channels/${channelId}/posts/unread${buildQueryString({limit_after: limitAfter, limit_before: limitBefore, skipFetchThreads: !fetchThreads, collapsedThreads, collapsedThreadsExtended})}`,
            {method: 'get'},
        );
    };

    getPostsSince = (channelId: string, since: number, fetchThreads = true, collapsedThreads = false, collapsedThreadsExtended = false) => {
        return this.doFetch<PostList>(
            `${this.getChannelRoute(channelId)}/posts${buildQueryString({since, skipFetchThreads: !fetchThreads, collapsedThreads, collapsedThreadsExtended})}`,
            {method: 'get'},
        );
    };

    getPostsBefore = (channelId: string, postId: string, page = 0, perPage = PER_PAGE_DEFAULT, fetchThreads = true, collapsedThreads = false, collapsedThreadsExtended = false) => {
        return this.doFetch<PostList>(
            `${this.getChannelRoute(channelId)}/posts${buildQueryString({before: postId, page, per_page: perPage, skipFetchThreads: !fetchThreads, collapsedThreads, collapsedThreadsExtended})}`,
            {method: 'get'},
        );
    };

    getPostsAfter = (channelId: string, postId: string, page = 0, perPage = PER_PAGE_DEFAULT, fetchThreads = true, collapsedThreads = false, collapsedThreadsExtended = false) => {
        return this.doFetch<PostList>(
            `${this.getChannelRoute(channelId)}/posts${buildQueryString({after: postId, page, per_page: perPage, skipFetchThreads: !fetchThreads, collapsedThreads, collapsedThreadsExtended})}`,
            {method: 'get'},
        );
    };

    getUserThreads = (
        userId: UserProfile['id'] = 'me',
        teamId: Team['id'],
        {
            before = '',
            after = '',
            perPage = PER_PAGE_DEFAULT,
            extended = false,
            deleted = false,
            unread = false,
            since = 0,
            totalsOnly = false,
            threadsOnly = false,
        },
    ) => {
        return this.doFetch<UserThreadList>(
            `${this.getUserThreadsRoute(userId, teamId)}${buildQueryString({before, after, per_page: perPage, extended, deleted, unread, since, totalsOnly, threadsOnly})}`,
            {method: 'get'},
        );
    };

    getUserThread = (userId: string, teamId: string, threadId: string, extended = false) => {
        const url = `${this.getUserThreadRoute(userId, teamId, threadId)}`;
        return this.doFetch<UserThreadWithPost>(
            `${url}${buildQueryString({extended})}`,
            {method: 'get'},
        );
    };

    updateThreadsReadForUser = (userId: string, teamId: string) => {
        const url = `${this.getUserThreadsRoute(userId, teamId)}/read`;
        return this.doFetch<StatusOK>(
            url,
            {method: 'put'},
        );
    };

    updateThreadReadForUser = (userId: string, teamId: string, threadId: string, timestamp: number) => {
        const url = `${this.getUserThreadRoute(userId, teamId, threadId)}/read/${timestamp}`;
        return this.doFetch<UserThread>(
            url,
            {method: 'put'},
        );
    };

    markThreadAsUnreadForUser = (userId: string, teamId: string, threadId: string, postId: string) => {
        const url = `${this.getUserThreadRoute(userId, teamId, threadId)}/set_unread/${postId}`;
        return this.doFetch<UserThread>(
            url,
            {method: 'post'},
        );
    };

    updateThreadFollowForUser = (userId: string, teamId: string, threadId: string, state: boolean) => {
        const url = this.getUserThreadRoute(userId, teamId, threadId) + '/following';
        return this.doFetch<StatusOK>(
            url,
            {method: state ? 'put' : 'delete'},
        );
    };

    getFileInfosForPost = (postId: string) => {
        return this.doFetch<FileInfo[]>(
            `${this.getPostRoute(postId)}/files/info`,
            {method: 'get'},
        );
    };

    getFlaggedPosts = (userId: string, channelId = '', teamId = '', page = 0, perPage = PER_PAGE_DEFAULT) => {
        this.trackEvent('api', 'api_posts_get_flagged', {team_id: teamId});

        return this.doFetch<PostList>(
            `${this.getUserRoute(userId)}/posts/flagged${buildQueryString({channel_id: channelId, team_id: teamId, page, per_page: perPage})}`,
            {method: 'get'},
        );
    };

    getPinnedPosts = (channelId: string) => {
        this.trackEvent('api', 'api_posts_get_pinned', {channel_id: channelId});
        return this.doFetch<PostList>(
            `${this.getChannelRoute(channelId)}/pinned`,
            {method: 'get'},
        );
    };

    markPostAsUnread = (userId: string, postId: string) => {
        this.trackEvent('api', 'api_post_set_unread_post');

        return this.doFetch<ChannelUnread>(
            `${this.getUserRoute(userId)}/posts/${postId}/set_unread`,
            {method: 'post', body: JSON.stringify({collapsed_threads_supported: true})},
        );
    }

    addPostReminder = (userId: string, postId: string, timestamp: number) => {
        this.trackEvent('api', 'api_post_set_reminder');

        return this.doFetch<StatusOK>(
            `${this.getUserRoute(userId)}/posts/${postId}/reminder`,
            {method: 'post', body: JSON.stringify({target_time: timestamp})},
        );
    }

    pinPost = (postId: string) => {
        this.trackEvent('api', 'api_posts_pin');

        return this.doFetch<StatusOK>(
            `${this.getPostRoute(postId)}/pin`,
            {method: 'post'},
        );
    };

    unpinPost = (postId: string) => {
        this.trackEvent('api', 'api_posts_unpin');

        return this.doFetch<StatusOK>(
            `${this.getPostRoute(postId)}/unpin`,
            {method: 'post'},
        );
    };

    getPostsByIds = (postIds: string[]) => {
        return this.doFetch<Post[]>(
            `${this.getPostsRoute()}/ids`,
            {method: 'post', body: JSON.stringify(postIds)},
        );
    };

    getPostEditHistory = (postId: string) => {
        return this.doFetch<Post[]>(
            `${this.getPostRoute(postId)}/edit_history`,
            {method: 'get'},
        );
    }

    addReaction = (userId: string, postId: string, emojiName: string) => {
        this.trackEvent('api', 'api_reactions_save', {post_id: postId});

        return this.doFetch<Reaction>(
            `${this.getReactionsRoute()}`,
            {method: 'post', body: JSON.stringify({user_id: userId, post_id: postId, emoji_name: emojiName})},
        );
    };

    removeReaction = (userId: string, postId: string, emojiName: string) => {
        this.trackEvent('api', 'api_reactions_delete', {post_id: postId});

        return this.doFetch<StatusOK>(
            `${this.getUserRoute(userId)}/posts/${postId}/reactions/${emojiName}`,
            {method: 'delete'},
        );
    };

    getReactionsForPost = (postId: string) => {
        return this.doFetch<Reaction[]>(
            `${this.getPostRoute(postId)}/reactions`,
            {method: 'get'},
        );
    };

    getTopReactionsForTeam = (teamId: string, page: number, perPage: number, timeRange: string) => {
        return this.doFetch<TopReactionResponse>(
            `${this.getTeamRoute(teamId)}/top/reactions${buildQueryString({page, per_page: perPage, time_range: timeRange})}`,
            {method: 'get'},
        );
    }

    getMyTopReactions = (teamId: string, page: number, perPage: number, timeRange: string) => {
        return this.doFetch<TopReactionResponse>(
            `${this.getUsersRoute()}/me/top/reactions${buildQueryString({page, per_page: perPage, time_range: timeRange, team_id: teamId})}`,
            {method: 'get'},
        );
    }

    getTopChannelsForTeam = (teamId: string, page: number, perPage: number, timeRange: string) => {
        return this.doFetch<TopChannelResponse>(
            `${this.getTeamRoute(teamId)}/top/channels${buildQueryString({page, per_page: perPage, time_range: timeRange})}`,
            {method: 'get'},
        );
    }

    getMyTopChannels = (teamId: string, page: number, perPage: number, timeRange: string) => {
        return this.doFetch<TopChannelResponse>(
            `${this.getUsersRoute()}/me/top/channels${buildQueryString({page, per_page: perPage, time_range: timeRange, team_id: teamId})}`,
            {method: 'get'},
        );
    }

    getTopThreadsForTeam = (teamId: string, page: number, perPage: number, timeRange: string) => {
        return this.doFetch<TopThreadResponse>(
            `${this.getTeamRoute(teamId)}/top/threads${buildQueryString({page, per_page: perPage, time_range: timeRange})}`,
            {method: 'get'},
        );
    }

    getMyTopThreads = (teamId: string, page: number, perPage: number, timeRange: string) => {
        return this.doFetch<TopThreadResponse>(
            `${this.getUsersRoute()}/me/top/threads${buildQueryString({page, per_page: perPage, time_range: timeRange, team_id: teamId})}`,
            {method: 'get'},
        );
    }

    getLeastActiveChannelsForTeam = (teamId: string, page: number, perPage: number, timeRange: string) => {
        return this.doFetch<LeastActiveChannelsResponse>(
            `${this.getTeamRoute(teamId)}/top/inactive_channels${buildQueryString({page, per_page: perPage, time_range: timeRange})}`,
            {method: 'get'},
        );
    }
    getMyTopDMs = (teamId: string, page: number, perPage: number, timeRange: string) => {
        return this.doFetch<TopDMsResponse>(
            `${this.getUsersRoute()}/me/top/dms${buildQueryString({page, per_page: perPage, time_range: timeRange, team_id: teamId})}`,
            {method: 'get'},
        );
    }

    getMyLeastActiveChannels = (teamId: string, page: number, perPage: number, timeRange: string) => {
        return this.doFetch<LeastActiveChannelsResponse>(
            `${this.getUsersRoute()}/me/top/inactive_channels${buildQueryString({page, per_page: perPage, time_range: timeRange, team_id: teamId})}`,
            {method: 'get'},
        );
    }
    getNewTeamMembers = (teamId: string, page: number, perPage: number, timeRange: string) => {
        return this.doFetch<TopDMsResponse>(
            `${this.getTeamRoute(teamId)}/top/team_members${buildQueryString({page, per_page: perPage, time_range: timeRange})}`,
            {method: 'get'},
        );
    }

    searchPostsWithParams = (teamId: string, params: any) => {
        this.trackEvent('api', 'api_posts_search', {team_id: teamId});

        let route = `${this.getPostsRoute()}/search`;
        if (teamId) {
            route = `${this.getTeamRoute(teamId)}/posts/search`;
        }

        return this.doFetch<PostSearchResults>(
            route,
            {method: 'post', body: JSON.stringify(params)},
        );
    };

    searchPosts = (teamId: string, terms: string, isOrSearch: boolean) => {
        return this.searchPostsWithParams(teamId, {terms, is_or_search: isOrSearch});
    };

    searchFilesWithParams = (teamId: string, params: any) => {
        this.trackEvent('api', 'api_files_search', {team_id: teamId});

        return this.doFetch<FileSearchResults>(
            `${this.getTeamRoute(teamId)}/files/search`,
            {method: 'post', body: JSON.stringify(params)},
        );
    };

    searchFiles = (teamId: string, terms: string, isOrSearch: boolean) => {
        return this.searchFilesWithParams(teamId, {terms, is_or_search: isOrSearch});
    };

    getOpenGraphMetadata = (url: string) => {
        return this.doFetch<OpenGraphMetadata>(
            `${this.getBaseRoute()}/opengraph`,
            {method: 'post', body: JSON.stringify({url})},
        );
    };

    doPostAction = (postId: string, actionId: string, selectedOption = '') => {
        return this.doPostActionWithCookie(postId, actionId, '', selectedOption);
    };

    doPostActionWithCookie = (postId: string, actionId: string, actionCookie: string, selectedOption = '') => {
        if (selectedOption) {
            this.trackEvent('api', 'api_interactive_messages_menu_selected');
        } else {
            this.trackEvent('api', 'api_interactive_messages_button_clicked');
        }

        const msg: any = {
            selected_option: selectedOption,
        };
        if (actionCookie !== '') {
            msg.cookie = actionCookie;
        }
        return this.doFetch<PostActionResponse>(
            `${this.getPostRoute(postId)}/actions/${encodeURIComponent(actionId)}`,
            {method: 'post', body: JSON.stringify(msg)},
        );
    };

    // Files Routes

    getFileUrl(fileId: string, timestamp: number) {
        let url = `${this.getFileRoute(fileId)}`;
        if (timestamp) {
            url += `?${timestamp}`;
        }

        return url;
    }

    getFileThumbnailUrl(fileId: string, timestamp: number) {
        let url = `${this.getFileRoute(fileId)}/thumbnail`;
        if (timestamp) {
            url += `?${timestamp}`;
        }

        return url;
    }

    getFilePreviewUrl(fileId: string, timestamp: number) {
        let url = `${this.getFileRoute(fileId)}/preview`;
        if (timestamp) {
            url += `?${timestamp}`;
        }

        return url;
    }

    uploadFile = (fileFormData: any) => {
        this.trackEvent('api', 'api_files_upload');
        const request: any = {
            method: 'post',
            body: fileFormData,
        };

        return this.doFetch<FileUploadResponse>(
            `${this.getFilesRoute()}`,
            request,
        );
    };

    getFilePublicLink = (fileId: string) => {
        return this.doFetch<{
            link: string;
        }>(
            `${this.getFileRoute(fileId)}/link`,
            {method: 'get'},
        );
    }

    acknowledgePost = (postId: string, userId: string) => {
        this.trackEvent('api', 'api_posts_ack');

        return this.doFetch<PostAcknowledgement>(
            `${this.getUserRoute(userId)}/posts/${postId}/ack`,
            {method: 'post'},
        );
    };

    unacknowledgePost = (postId: string, userId: string) => {
        this.trackEvent('api', 'api_posts_unack');

        return this.doFetch<null>(
            `${this.getUserRoute(userId)}/posts/${postId}/ack`,
            {method: 'delete'},
        );
    };

    // Preference Routes

    savePreferences = (userId: string, preferences: PreferenceType[]) => {
        return this.doFetch<StatusOK>(
            `${this.getPreferencesRoute(userId)}`,
            {method: 'put', body: JSON.stringify(preferences)},
        );
    };

    getMyPreferences = () => {
        return this.doFetch<PreferenceType>(
            `${this.getPreferencesRoute('me')}`,
            {method: 'get'},
        );
    };

    deletePreferences = (userId: string, preferences: PreferenceType[]) => {
        return this.doFetch<StatusOK>(
            `${this.getPreferencesRoute(userId)}/delete`,
            {method: 'post', body: JSON.stringify(preferences)},
        );
    };

    // General Routes

    ping = () => {
        return this.doFetch<{
            status: string;
        }>(
            `${this.getBaseRoute()}/system/ping?time=${Date.now()}`,
            {method: 'get'},
        );
    };

    upgradeToEnterprise = async () => {
        return this.doFetch<StatusOK>(
            `${this.getBaseRoute()}/upgrade_to_enterprise`,
            {method: 'post'},
        );
    }

    upgradeToEnterpriseStatus = async () => {
        return this.doFetch<{
            percentage: number;
            error: string | null;
        }>(
            `${this.getBaseRoute()}/upgrade_to_enterprise/status`,
            {method: 'get'},
        );
    }

    restartServer = async () => {
        return this.doFetch<StatusOK>(
            `${this.getBaseRoute()}/restart`,
            {method: 'post'},
        );
    }

    logClientError = (message: string, level = LogLevel.Error) => {
        const url = `${this.getBaseRoute()}/logs`;

        if (!this.enableLogging) {
            throw new ClientError(this.getUrl(), {
                message: 'Logging disabled.',
                url,
            });
        }

        return this.doFetch<{
            message: string;
        }>(
            url,
            {method: 'post', body: JSON.stringify({message, level})},
        );
    };

    getClientConfigOld = () => {
        return this.doFetch<ClientConfig>(
            `${this.getBaseRoute()}/config/client?format=old`,
            {method: 'get'},
        );
    };

    getClientLicenseOld = () => {
        return this.doFetch<ClientLicense>(
            `${this.getBaseRoute()}/license/client?format=old`,
            {method: 'get'},
        );
    };

    getWarnMetricsStatus = async () => {
        return this.doFetch(
            `${this.getBaseRoute()}/warn_metrics/status`,
            {method: 'get'},
        );
    };

    sendWarnMetricAck = async (warnMetricId: string, forceAckVal: boolean) => {
        return this.doFetch(
            `${this.getBaseRoute()}/warn_metrics/ack/${encodeURI(warnMetricId)}`,
            {method: 'post', body: JSON.stringify({forceAck: forceAckVal})},
        );
    }

    setFirstAdminVisitMarketplaceStatus = async () => {
        return this.doFetch<StatusOK>(
            `${this.getPluginsRoute()}/marketplace/first_admin_visit`,
            {method: 'post', body: JSON.stringify({first_admin_visit_marketplace_status: true})},
        );
    }

    getFirstAdminVisitMarketplaceStatus = async () => {
        return this.doFetch<SystemSetting>(
            `${this.getPluginsRoute()}/marketplace/first_admin_visit`,
            {method: 'get'},
        );
    };

    getFirstAdminSetupComplete = async () => {
        return this.doFetch<SystemSetting>(
            `${this.getSystemRoute()}/onboarding/complete`,
            {method: 'get'},
        );
    };

    getTranslations = (url: string) => {
        return this.doFetch<Record<string, string>>(
            url,
            {method: 'get'},
        );
    };

    getWebSocketUrl = () => {
        return `${this.getBaseRoute()}/websocket`;
    }

    // Integration Routes

    createIncomingWebhook = (hook: IncomingWebhook) => {
        this.trackEvent('api', 'api_integrations_created', {team_id: hook.team_id});

        return this.doFetch<IncomingWebhook>(
            `${this.getIncomingHooksRoute()}`,
            {method: 'post', body: JSON.stringify(hook)},
        );
    };

    getIncomingWebhook = (hookId: string) => {
        return this.doFetch<IncomingWebhook>(
            `${this.getIncomingHookRoute(hookId)}`,
            {method: 'get'},
        );
    };

    getIncomingWebhooks = (teamId = '', page = 0, perPage = PER_PAGE_DEFAULT) => {
        const queryParams: any = {
            page,
            per_page: perPage,
        };

        if (teamId) {
            queryParams.team_id = teamId;
        }

        return this.doFetch<IncomingWebhook[]>(
            `${this.getIncomingHooksRoute()}${buildQueryString(queryParams)}`,
            {method: 'get'},
        );
    };

    removeIncomingWebhook = (hookId: string) => {
        this.trackEvent('api', 'api_integrations_deleted');

        return this.doFetch<StatusOK>(
            `${this.getIncomingHookRoute(hookId)}`,
            {method: 'delete'},
        );
    };

    updateIncomingWebhook = (hook: IncomingWebhook) => {
        this.trackEvent('api', 'api_integrations_updated', {team_id: hook.team_id});

        return this.doFetch<IncomingWebhook>(
            `${this.getIncomingHookRoute(hook.id)}`,
            {method: 'put', body: JSON.stringify(hook)},
        );
    };

    createOutgoingWebhook = (hook: OutgoingWebhook) => {
        this.trackEvent('api', 'api_integrations_created', {team_id: hook.team_id});

        return this.doFetch<OutgoingWebhook>(
            `${this.getOutgoingHooksRoute()}`,
            {method: 'post', body: JSON.stringify(hook)},
        );
    };

    getOutgoingWebhook = (hookId: string) => {
        return this.doFetch<OutgoingWebhook>(
            `${this.getOutgoingHookRoute(hookId)}`,
            {method: 'get'},
        );
    };

    getOutgoingWebhooks = (channelId = '', teamId = '', page = 0, perPage = PER_PAGE_DEFAULT) => {
        const queryParams: any = {
            page,
            per_page: perPage,
        };

        if (channelId) {
            queryParams.channel_id = channelId;
        }

        if (teamId) {
            queryParams.team_id = teamId;
        }

        return this.doFetch<OutgoingWebhook[]>(
            `${this.getOutgoingHooksRoute()}${buildQueryString(queryParams)}`,
            {method: 'get'},
        );
    };

    removeOutgoingWebhook = (hookId: string) => {
        this.trackEvent('api', 'api_integrations_deleted');

        return this.doFetch<StatusOK>(
            `${this.getOutgoingHookRoute(hookId)}`,
            {method: 'delete'},
        );
    };

    updateOutgoingWebhook = (hook: OutgoingWebhook) => {
        this.trackEvent('api', 'api_integrations_updated', {team_id: hook.team_id});

        return this.doFetch<OutgoingWebhook>(
            `${this.getOutgoingHookRoute(hook.id)}`,
            {method: 'put', body: JSON.stringify(hook)},
        );
    };

    regenOutgoingHookToken = (id: string) => {
        return this.doFetch<OutgoingWebhook>(
            `${this.getOutgoingHookRoute(id)}/regen_token`,
            {method: 'post'},
        );
    };

    getCommandsList = (teamId: string) => {
        return this.doFetch<Command[]>(
            `${this.getCommandsRoute()}?team_id=${teamId}`,
            {method: 'get'},
        );
    };

    getCommandAutocompleteSuggestionsList = (userInput: string, teamId: string, commandArgs: CommandArgs) => {
        return this.doFetch<AutocompleteSuggestion[]>(
            `${this.getTeamRoute(teamId)}/commands/autocomplete_suggestions${buildQueryString({...commandArgs, user_input: userInput})}`,
            {method: 'get'},
        );
    };

    getAutocompleteCommandsList = (teamId: string, page = 0, perPage = PER_PAGE_DEFAULT) => {
        return this.doFetch<Command[]>(
            `${this.getTeamRoute(teamId)}/commands/autocomplete${buildQueryString({page, per_page: perPage})}`,
            {method: 'get'},
        );
    };

    getCustomTeamCommands = (teamId: string) => {
        return this.doFetch<Command[]>(
            `${this.getCommandsRoute()}?team_id=${teamId}&custom_only=true`,
            {method: 'get'},
        );
    };

    executeCommand = (command: string, commandArgs: CommandArgs) => {
        this.trackEvent('api', 'api_integrations_used');

        return this.doFetch<CommandResponse>(
            `${this.getCommandsRoute()}/execute`,
            {method: 'post', body: JSON.stringify({command, ...commandArgs})},
        );
    };

    addCommand = (command: Command) => {
        this.trackEvent('api', 'api_integrations_created');

        return this.doFetch<Command>(
            `${this.getCommandsRoute()}`,
            {method: 'post', body: JSON.stringify(command)},
        );
    };

    editCommand = (command: Command) => {
        this.trackEvent('api', 'api_integrations_created');

        return this.doFetch<Command>(
            `${this.getCommandsRoute()}/${command.id}`,
            {method: 'put', body: JSON.stringify(command)},
        );
    };

    regenCommandToken = (id: string) => {
        return this.doFetch<{
            token: string;
        }>(
            `${this.getCommandsRoute()}/${id}/regen_token`,
            {method: 'put'},
        );
    };

    deleteCommand = (id: string) => {
        this.trackEvent('api', 'api_integrations_deleted');

        return this.doFetch<StatusOK>(
            `${this.getCommandsRoute()}/${id}`,
            {method: 'delete'},
        );
    };

    createOAuthApp = (app: OAuthApp) => {
        this.trackEvent('api', 'api_apps_register');

        return this.doFetch<OAuthApp>(
            `${this.getOAuthAppsRoute()}`,
            {method: 'post', body: JSON.stringify(app)},
        );
    };

    editOAuthApp = (app: OAuthApp) => {
        return this.doFetch<OAuthApp>(
            `${this.getOAuthAppsRoute()}/${app.id}`,
            {method: 'put', body: JSON.stringify(app)},
        );
    };

    getOAuthApps = (page = 0, perPage = PER_PAGE_DEFAULT) => {
        return this.doFetch<OAuthApp[]>(
            `${this.getOAuthAppsRoute()}${buildQueryString({page, per_page: perPage})}`,
            {method: 'get'},
        );
    };

    getAppsOAuthAppIDs = () => {
        return this.doFetch<string[]>(
            `${this.getAppsProxyRoute()}/api/v1/oauth-app-ids`,
            {method: 'get'},
        );
    }

    getAppsBotIDs = () => {
        return this.doFetch<string[]>(
            `${this.getAppsProxyRoute()}/api/v1/bot-ids`,
            {method: 'get'},
        );
    }

    getOAuthApp = (appId: string) => {
        return this.doFetch<OAuthApp>(
            `${this.getOAuthAppRoute(appId)}`,
            {method: 'get'},
        );
    };

    getOAuthAppInfo = (appId: string) => {
        return this.doFetch<OAuthApp>(
            `${this.getOAuthAppRoute(appId)}/info`,
            {method: 'get'},
        );
    };

    deleteOAuthApp = (appId: string) => {
        this.trackEvent('api', 'api_apps_delete');

        return this.doFetch<StatusOK>(
            `${this.getOAuthAppRoute(appId)}`,
            {method: 'delete'},
        );
    };

    regenOAuthAppSecret = (appId: string) => {
        return this.doFetch<OAuthApp>(
            `${this.getOAuthAppRoute(appId)}/regen_secret`,
            {method: 'post'},
        );
    };

    submitInteractiveDialog = (data: DialogSubmission) => {
        this.trackEvent('api', 'api_interactive_messages_dialog_submitted');
        return this.doFetch<SubmitDialogResponse>(
            `${this.getBaseRoute()}/actions/dialogs/submit`,
            {method: 'post', body: JSON.stringify(data)},
        );
    };

    // Emoji Routes

    createCustomEmoji = (emoji: CustomEmoji, imageData: File) => {
        this.trackEvent('api', 'api_emoji_custom_add');

        const formData = new FormData();
        formData.append('image', imageData);
        formData.append('emoji', JSON.stringify(emoji));
        const request: any = {
            method: 'post',
            body: formData,
        };

        return this.doFetch<CustomEmoji>(
            `${this.getEmojisRoute()}`,
            request,
        );
    };

    getCustomEmoji = (id: string) => {
        return this.doFetch<CustomEmoji>(
            `${this.getEmojisRoute()}/${id}`,
            {method: 'get'},
        );
    };

    getCustomEmojiByName = (name: string) => {
        return this.doFetch<CustomEmoji>(
            `${this.getEmojisRoute()}/name/${name}`,
            {method: 'get'},
        );
    };

    getCustomEmojis = (page = 0, perPage = PER_PAGE_DEFAULT, sort = '') => {
        return this.doFetch<CustomEmoji[]>(
            `${this.getEmojisRoute()}${buildQueryString({page, per_page: perPage, sort})}`,
            {method: 'get'},
        );
    };

    deleteCustomEmoji = (emojiId: string) => {
        this.trackEvent('api', 'api_emoji_custom_delete');

        return this.doFetch<StatusOK>(
            `${this.getEmojiRoute(emojiId)}`,
            {method: 'delete'},
        );
    };

    getSystemEmojiImageUrl = (filename: string) => {
        const extension = filename.endsWith('.png') ? '' : '.png';
        return `${this.url}/static/emoji/${filename}${extension}`;
    };

    getCustomEmojiImageUrl = (id: string) => {
        return `${this.getEmojiRoute(id)}/image`;
    };

    searchCustomEmoji = (term: string, options = {}) => {
        return this.doFetch<CustomEmoji[]>(
            `${this.getEmojisRoute()}/search`,
            {method: 'post', body: JSON.stringify({term, ...options})},
        );
    };

    autocompleteCustomEmoji = (name: string) => {
        return this.doFetch<CustomEmoji[]>(
            `${this.getEmojisRoute()}/autocomplete${buildQueryString({name})}`,
            {method: 'get'},
        );
    };

    // Data Retention

    getDataRetentionPolicy = () => {
        return this.doFetch<DataRetentionPolicy>(
            `${this.getDataRetentionRoute()}/policy`,
            {method: 'get'},
        );
    };

    getDataRetentionCustomPolicies = (page = 0, perPage = PER_PAGE_DEFAULT) => {
        return this.doFetch<GetDataRetentionCustomPoliciesRequest>(
            `${this.getDataRetentionRoute()}/policies${buildQueryString({page, per_page: perPage})}`,
            {method: 'get'},
        );
    };

    getDataRetentionCustomPolicy = (id: string) => {
        return this.doFetch<DataRetentionCustomPolicies>(
            `${this.getDataRetentionRoute()}/policies/${id}`,
            {method: 'get'},
        );
    };

    deleteDataRetentionCustomPolicy = (id: string) => {
        return this.doFetch<DataRetentionCustomPolicies>(
            `${this.getDataRetentionRoute()}/policies/${id}`,
            {method: 'delete'},
        );
    };

    searchDataRetentionCustomPolicyChannels = (policyId: string, term: string, opts: ChannelSearchOpts) => {
        return this.doFetch<DataRetentionCustomPolicies>(
            `${this.getDataRetentionRoute()}/policies/${policyId}/channels/search`,
            {method: 'post', body: JSON.stringify({term, ...opts})},
        );
    }

    searchDataRetentionCustomPolicyTeams = (policyId: string, term: string, opts: TeamSearchOpts) => {
        return this.doFetch<DataRetentionCustomPolicies>(
            `${this.getDataRetentionRoute()}/policies/${policyId}/teams/search`,
            {method: 'post', body: JSON.stringify({term, ...opts})},
        );
    }

    getDataRetentionCustomPolicyTeams = (id: string, page = 0, perPage = PER_PAGE_DEFAULT) => {
        return this.doFetch<Team[]>(
            `${this.getDataRetentionRoute()}/policies/${id}/teams${buildQueryString({page, per_page: perPage})}`,
            {method: 'get'},
        );
    };

    getDataRetentionCustomPolicyChannels = (id: string, page = 0, perPage = PER_PAGE_DEFAULT) => {
        return this.doFetch<{channels: Channel[]; total_count: number}>(
            `${this.getDataRetentionRoute()}/policies/${id}/channels${buildQueryString({page, per_page: perPage})}`,
            {method: 'get'},
        );
    };

    createDataRetentionPolicy = (policy: CreateDataRetentionCustomPolicy) => {
        return this.doFetch<DataRetentionCustomPolicies>(
            `${this.getDataRetentionRoute()}/policies`,
            {method: 'post', body: JSON.stringify(policy)},
        );
    };

    updateDataRetentionPolicy = (id: string, policy: PatchDataRetentionCustomPolicy) => {
        return this.doFetch<DataRetentionCustomPolicies>(
            `${this.getDataRetentionRoute()}/policies/${id}`,
            {method: 'PATCH', body: JSON.stringify(policy)},
        );
    };
    addDataRetentionPolicyTeams = (id: string, teams: string[]) => {
        return this.doFetch<DataRetentionCustomPolicies>(
            `${this.getDataRetentionRoute()}/policies/${id}/teams`,
            {method: 'post', body: JSON.stringify(teams)},
        );
    };
    removeDataRetentionPolicyTeams = (id: string, teams: string[]) => {
        return this.doFetch<DataRetentionCustomPolicies>(
            `${this.getDataRetentionRoute()}/policies/${id}/teams`,
            {method: 'delete', body: JSON.stringify(teams)},
        );
    };
    addDataRetentionPolicyChannels = (id: string, channels: string[]) => {
        return this.doFetch<DataRetentionCustomPolicies>(
            `${this.getDataRetentionRoute()}/policies/${id}/channels`,
            {method: 'post', body: JSON.stringify(channels)},
        );
    };
    removeDataRetentionPolicyChannels = (id: string, channels: string[]) => {
        return this.doFetch<DataRetentionCustomPolicies>(
            `${this.getDataRetentionRoute()}/policies/${id}/channels`,
            {method: 'delete', body: JSON.stringify(channels)},
        );
    };

    // Jobs Routes
    getJob = (id: string) => {
        return this.doFetch<Job>(
            `${this.getJobsRoute()}/${id}`,
            {method: 'get'},
        );
    };

    getJobs = (page = 0, perPage = PER_PAGE_DEFAULT) => {
        return this.doFetch<Job[]>(
            `${this.getJobsRoute()}${buildQueryString({page, per_page: perPage})}`,
            {method: 'get'},
        );
    };

    getJobsByType = (type: string, page = 0, perPage = PER_PAGE_DEFAULT) => {
        return this.doFetch<Job[]>(
            `${this.getJobsRoute()}/type/${type}${buildQueryString({page, per_page: perPage})}`,
            {method: 'get'},
        );
    };

    createJob = (job: Job) => {
        return this.doFetch<Job>(
            `${this.getJobsRoute()}`,
            {method: 'post', body: JSON.stringify(job)},
        );
    };

    cancelJob = (id: string) => {
        return this.doFetch<StatusOK>(
            `${this.getJobsRoute()}/${id}/cancel`,
            {method: 'post'},
        );
    };

    // Admin Routes

    getLogs = (logFilter: LogFilter) => {
        return this.doFetch<string[]>(
            `${this.getBaseRoute()}/logs/query`,
            {method: 'post', body: JSON.stringify(logFilter)},
        );
    };

    getAudits = (page = 0, perPage = PER_PAGE_DEFAULT) => {
        return this.doFetch<Audit[]>(
            `${this.getBaseRoute()}/audits${buildQueryString({page, per_page: perPage})}`,
            {method: 'get'},
        );
    };

    getConfig = () => {
        return this.doFetch<AdminConfig>(
            `${this.getBaseRoute()}/config`,
            {method: 'get'},
        );
    };

    updateConfig = (config: AdminConfig) => {
        return this.doFetch<AdminConfig>(
            `${this.getBaseRoute()}/config`,
            {method: 'put', body: JSON.stringify(config)},
        );
    };

    patchConfig = (patch: DeepPartial<AdminConfig>) => {
        return this.doFetch<AdminConfig>(
            `${this.getBaseRoute()}/config/patch`,
            {method: 'put', body: JSON.stringify(patch)},
        );
    };

    reloadConfig = () => {
        return this.doFetch<StatusOK>(
            `${this.getBaseRoute()}/config/reload`,
            {method: 'post'},
        );
    };

    getEnvironmentConfig = () => {
        return this.doFetch<EnvironmentConfig>(
            `${this.getBaseRoute()}/config/environment`,
            {method: 'get'},
        );
    };

    testEmail = (config: AdminConfig) => {
        return this.doFetch<StatusOK>(
            `${this.getBaseRoute()}/email/test`,
            {method: 'post', body: JSON.stringify(config)},
        );
    };

    testSiteURL = (siteURL: string) => {
        return this.doFetch<StatusOK>(
            `${this.getBaseRoute()}/site_url/test`,
            {method: 'post', body: JSON.stringify({site_url: siteURL})},
        );
    };

    testS3Connection = (config: ClientConfig) => {
        return this.doFetch<StatusOK>(
            `${this.getBaseRoute()}/file/s3_test`,
            {method: 'post', body: JSON.stringify(config)},
        );
    };

    invalidateCaches = () => {
        return this.doFetch<StatusOK>(
            `${this.getBaseRoute()}/caches/invalidate`,
            {method: 'post'},
        );
    };

    recycleDatabase = () => {
        return this.doFetch<StatusOK>(
            `${this.getBaseRoute()}/database/recycle`,
            {method: 'post'},
        );
    };

    createComplianceReport = (job: Partial<Compliance>) => {
        return this.doFetch<Compliance>(
            `${this.getBaseRoute()}/compliance/reports`,
            {method: 'post', body: JSON.stringify(job)},
        );
    };

    getComplianceReport = (reportId: string) => {
        return this.doFetch<Compliance>(
            `${this.getBaseRoute()}/compliance/reports/${reportId}`,
            {method: 'get'},
        );
    };

    getComplianceReports = (page = 0, perPage = PER_PAGE_DEFAULT) => {
        return this.doFetch<Compliance[]>(
            `${this.getBaseRoute()}/compliance/reports${buildQueryString({page, per_page: perPage})}`,
            {method: 'get'},
        );
    };

    uploadBrandImage = (imageData: File) => {
        const formData = new FormData();
        formData.append('image', imageData);
        const request: any = {
            method: 'post',
            body: formData,
        };

        return this.doFetch<StatusOK>(
            `${this.getBrandRoute()}/image`,
            request,
        );
    };

    deleteBrandImage = () => {
        return this.doFetch<StatusOK>(
            `${this.getBrandRoute()}/image`,
            {method: 'delete'},
        );
    };

    getClusterStatus = () => {
        return this.doFetch<ClusterInfo[]>(
            `${this.getBaseRoute()}/cluster/status`,
            {method: 'get'},
        );
    };

    testLdap = () => {
        return this.doFetch<StatusOK>(
            `${this.getBaseRoute()}/ldap/test`,
            {method: 'post'},
        );
    };

    syncLdap = () => {
        return this.doFetch<StatusOK>(
            `${this.getBaseRoute()}/ldap/sync`,
            {method: 'post'},
        );
    };

    getLdapGroups = (page = 0, perPage = PER_PAGE_DEFAULT, opts = {}) => {
        const query = {page, per_page: perPage, ...opts};
        return this.doFetch<{
            count: number;
            groups: MixedUnlinkedGroup[];
        }>(
            `${this.getBaseRoute()}/ldap/groups${buildQueryString(query)}`,
            {method: 'get'},
        );
    };

    linkLdapGroup = (key: string) => {
        return this.doFetch<Group>(
            `${this.getBaseRoute()}/ldap/groups/${encodeURI(key)}/link`,
            {method: 'post'},
        );
    };

    unlinkLdapGroup = (key: string) => {
        return this.doFetch<StatusOK>(
            `${this.getBaseRoute()}/ldap/groups/${encodeURI(key)}/link`,
            {method: 'delete'},
        );
    };

    getSamlCertificateStatus = () => {
        return this.doFetch<SamlCertificateStatus>(
            `${this.getBaseRoute()}/saml/certificate/status`,
            {method: 'get'},
        );
    };

    uploadPublicSamlCertificate = (fileData: File) => {
        const formData = new FormData();
        formData.append('certificate', fileData);

        return this.doFetch<StatusOK>(
            `${this.getBaseRoute()}/saml/certificate/public`,
            {
                method: 'post',
                body: formData,
            },
        );
    };

    uploadPrivateSamlCertificate = (fileData: File) => {
        const formData = new FormData();
        formData.append('certificate', fileData);

        return this.doFetch<StatusOK>(
            `${this.getBaseRoute()}/saml/certificate/private`,
            {
                method: 'post',
                body: formData,
            },
        );
    };

    uploadPublicLdapCertificate = (fileData: File) => {
        const formData = new FormData();
        formData.append('certificate', fileData);

        return this.doFetch<StatusOK>(
            `${this.getBaseRoute()}/ldap/certificate/public`,
            {
                method: 'post',
                body: formData,
            },
        );
    };

    uploadPrivateLdapCertificate = (fileData: File) => {
        const formData = new FormData();
        formData.append('certificate', fileData);

        return this.doFetch<StatusOK>(
            `${this.getBaseRoute()}/ldap/certificate/private`,
            {
                method: 'post',
                body: formData,
            },
        );
    };

    uploadIdpSamlCertificate = (fileData: File) => {
        const formData = new FormData();
        formData.append('certificate', fileData);

        return this.doFetch<StatusOK>(
            `${this.getBaseRoute()}/saml/certificate/idp`,
            {
                method: 'post',
                body: formData,
            },
        );
    };

    deletePublicSamlCertificate = () => {
        return this.doFetch<StatusOK>(
            `${this.getBaseRoute()}/saml/certificate/public`,
            {method: 'delete'},
        );
    };

    deletePrivateSamlCertificate = () => {
        return this.doFetch<StatusOK>(
            `${this.getBaseRoute()}/saml/certificate/private`,
            {method: 'delete'},
        );
    };

    deletePublicLdapCertificate = () => {
        return this.doFetch<StatusOK>(
            `${this.getBaseRoute()}/ldap/certificate/public`,
            {method: 'delete'},
        );
    };

    deletePrivateLdapCertificate = () => {
        return this.doFetch<StatusOK>(
            `${this.getBaseRoute()}/ldap/certificate/private`,
            {method: 'delete'},
        );
    };

    deleteIdpSamlCertificate = () => {
        return this.doFetch<StatusOK>(
            `${this.getBaseRoute()}/saml/certificate/idp`,
            {method: 'delete'},
        );
    };

    testElasticsearch = (config: ClientConfig) => {
        return this.doFetch<StatusOK>(
            `${this.getBaseRoute()}/elasticsearch/test`,
            {method: 'post', body: JSON.stringify(config)},
        );
    };

    purgeElasticsearchIndexes = () => {
        return this.doFetch<StatusOK>(
            `${this.getBaseRoute()}/elasticsearch/purge_indexes`,
            {method: 'post'},
        );
    };

    purgeBleveIndexes = () => {
        return this.doFetch<StatusOK>(
            `${this.getBaseRoute()}/bleve/purge_indexes`,
            {method: 'post'},
        );
    };

    uploadLicense = (fileData: File) => {
        this.trackEvent('api', 'api_license_upload');

        const formData = new FormData();
        formData.append('license', fileData);

        const request: any = {
            method: 'post',
            body: formData,
        };

        return this.doFetch<License>(
            `${this.getBaseRoute()}/license`,
            request,
        );
    };

    requestTrialLicense = (body: RequestLicenseBody) => {
        return this.doFetchWithResponse<ClientLicense>(
            `${this.getBaseRoute()}/trial-license`,
            {method: 'POST', body: JSON.stringify(body)},
        );
    }

    removeLicense = () => {
        return this.doFetch<StatusOK>(
            `${this.getBaseRoute()}/license`,
            {method: 'delete'},
        );
    };

    getPrevTrialLicense = () => {
        return this.doFetch<ClientLicense>(
            `${this.getBaseRoute()}/trial-license/prev`,
            {method: 'get'},
        );
    }

    getAnalytics = (name = 'standard', teamId = '') => {
        return this.doFetch<AnalyticsRow[]>(
            `${this.getBaseRoute()}/analytics/old${buildQueryString({name, team_id: teamId})}`,
            {method: 'get'},
        );
    };

    // Role Routes

    getRole = (roleId: string) => {
        return this.doFetch<Role>(
            `${this.getRolesRoute()}/${roleId}`,
            {method: 'get'},
        );
    };

    getRoleByName = (roleName: string) => {
        return this.doFetch<Role>(
            `${this.getRolesRoute()}/name/${roleName}`,
            {method: 'get'},
        );
    };

    getRolesByNames = (rolesNames: string[]) => {
        return this.doFetch<Role[]>(
            `${this.getRolesRoute()}/names`,
            {method: 'post', body: JSON.stringify(rolesNames)},
        );
    };

    patchRole = (roleId: string, rolePatch: Partial<Role>) => {
        return this.doFetch<Role>(
            `${this.getRolesRoute()}/${roleId}/patch`,
            {method: 'put', body: JSON.stringify(rolePatch)},
        );
    };

    // Scheme Routes

    getSchemes = (scope = '', page = 0, perPage = PER_PAGE_DEFAULT) => {
        return this.doFetch<Scheme[]>(
            `${this.getSchemesRoute()}${buildQueryString({scope, page, per_page: perPage})}`,
            {method: 'get'},
        );
    };

    createScheme = (scheme: Scheme) => {
        this.trackEvent('api', 'api_schemes_create');

        return this.doFetch<Scheme>(
            `${this.getSchemesRoute()}`,
            {method: 'post', body: JSON.stringify(scheme)},
        );
    };

    getScheme = (schemeId: string) => {
        return this.doFetch<Scheme>(
            `${this.getSchemesRoute()}/${schemeId}`,
            {method: 'get'},
        );
    };

    deleteScheme = (schemeId: string) => {
        this.trackEvent('api', 'api_schemes_delete');

        return this.doFetch<StatusOK>(
            `${this.getSchemesRoute()}/${schemeId}`,
            {method: 'delete'},
        );
    };

    patchScheme = (schemeId: string, schemePatch: Partial<Scheme>) => {
        this.trackEvent('api', 'api_schemes_patch', {scheme_id: schemeId});

        return this.doFetch<Scheme>(
            `${this.getSchemesRoute()}/${schemeId}/patch`,
            {method: 'put', body: JSON.stringify(schemePatch)},
        );
    };

    getSchemeTeams = (schemeId: string, page = 0, perPage = PER_PAGE_DEFAULT) => {
        return this.doFetch<Team[]>(
            `${this.getSchemesRoute()}/${schemeId}/teams${buildQueryString({page, per_page: perPage})}`,
            {method: 'get'},
        );
    };

    getSchemeChannels = (schemeId: string, page = 0, perPage = PER_PAGE_DEFAULT) => {
        return this.doFetch<Channel[]>(
            `${this.getSchemesRoute()}/${schemeId}/channels${buildQueryString({page, per_page: perPage})}`,
            {method: 'get'},
        );
    };

    // Plugin Routes

    uploadPlugin = async (fileData: File, force = false) => {
        this.trackEvent('api', 'api_plugin_upload');

        const formData = new FormData();
        if (force) {
            formData.append('force', 'true');
        }
        formData.append('plugin', fileData);

        const request: any = {
            method: 'post',
            body: formData,
        };

        return this.doFetch<PluginManifest>(
            this.getPluginsRoute(),
            request,
        );
    };

    installPluginFromUrl = (pluginDownloadUrl: string, force = false) => {
        this.trackEvent('api', 'api_install_plugin');

        const queryParams = {plugin_download_url: pluginDownloadUrl, force};

        return this.doFetch<PluginManifest>(
            `${this.getPluginsRoute()}/install_from_url${buildQueryString(queryParams)}`,
            {method: 'post'},
        );
    };

    getPlugins = () => {
        return this.doFetch<PluginsResponse>(
            this.getPluginsRoute(),
            {method: 'get'},
        );
    };

    getRemoteMarketplacePlugins = (filter: string) => {
        return this.doFetch<MarketplacePlugin[]>(
            `${this.getPluginsMarketplaceRoute()}${buildQueryString({filter: filter || '', remote_only: true})}`,
            {method: 'get'},
        );
    }

    getMarketplacePlugins = (filter: string, localOnly = false) => {
        return this.doFetch<MarketplacePlugin[]>(
            `${this.getPluginsMarketplaceRoute()}${buildQueryString({filter: filter || '', local_only: localOnly})}`,
            {method: 'get'},
        );
    }

    installMarketplacePlugin = (id: string) => {
        this.trackEvent('api', 'api_install_marketplace_plugin');

        return this.doFetch<MarketplacePlugin>(
            `${this.getPluginsMarketplaceRoute()}`,
            {method: 'post', body: JSON.stringify({id})},
        );
    }

    getMarketplaceApps = (filter: string) => {
        return this.doFetch<MarketplaceApp[]>(
            `${this.getAppsProxyRoute()}/api/v1/marketplace${buildQueryString({filter: filter || ''})}`,
            {method: 'get'},
        );
    }

    getPluginStatuses = () => {
        return this.doFetch<PluginStatus[]>(
            `${this.getPluginsRoute()}/statuses`,
            {method: 'get'},
        );
    };

    removePlugin = (pluginId: string) => {
        return this.doFetch<StatusOK>(
            this.getPluginRoute(pluginId),
            {method: 'delete'},
        );
    };

    getWebappPlugins = () => {
        return this.doFetch<ClientPluginManifest[]>(
            `${this.getPluginsRoute()}/webapp`,
            {method: 'get'},
        );
    };

    enablePlugin = (pluginId: string) => {
        return this.doFetch<StatusOK>(
            `${this.getPluginRoute(pluginId)}/enable`,
            {method: 'post'},
        );
    };

    disablePlugin = (pluginId: string) => {
        return this.doFetch<StatusOK>(
            `${this.getPluginRoute(pluginId)}/disable`,
            {method: 'post'},
        );
    };

    // Groups
    linkGroupSyncable = (groupID: string, syncableID: string, syncableType: string, patch: SyncablePatch) => {
        return this.doFetch<GroupSyncable>(
            `${this.getGroupRoute(groupID)}/${syncableType}s/${syncableID}/link`,
            {method: 'post', body: JSON.stringify(patch)},
        );
    };

    unlinkGroupSyncable = (groupID: string, syncableID: string, syncableType: string) => {
        return this.doFetch<StatusOK>(
            `${this.getGroupRoute(groupID)}/${syncableType}s/${syncableID}/link`,
            {method: 'delete'},
        );
    };

    getGroupSyncables = (groupID: string, syncableType: string) => {
        return this.doFetch<GroupSyncable[]>(
            `${this.getGroupRoute(groupID)}/${syncableType}s`,
            {method: 'get'},
        );
    };

    getGroup = (groupID: string, includeMemberCount = false) => {
        return this.doFetch<Group>(
            `${this.getGroupRoute(groupID)}${buildQueryString({include_member_count: includeMemberCount})}`,
            {method: 'get'},
        );
    };

    getGroupStats = (groupID: string) => {
        return this.doFetch<Group>(
            `${this.getGroupRoute(groupID)}/stats`,
            {method: 'get'},
        );
    };

    getGroups = (filterAllowReference = false, page = 0, perPage = 10, includeMemberCount = false, hasFilterMember = false) => {
        const qs: any = {
            filter_allow_reference: filterAllowReference,
            page,
            per_page: perPage,
            include_member_count: includeMemberCount,
        };

        if (hasFilterMember) {
            qs.filter_has_member = hasFilterMember;
        }
        return this.doFetch<Group[]>(
            `${this.getGroupsRoute()}${buildQueryString(qs)}`,
            {method: 'get'},
        );
    };

    getGroupsByUserId = (userID: string) => {
        return this.doFetch<Group[]>(
            `${this.getUsersRoute()}/${userID}/groups`,
            {method: 'get'},
        );
    };

    getGroupsNotAssociatedToTeam = (teamID: string, q = '', page = 0, perPage = PER_PAGE_DEFAULT, source = 'ldap') => {
        this.trackEvent('api', 'api_groups_get_not_associated_to_team', {team_id: teamID});
        return this.doFetch<Group[]>(
            `${this.getGroupsRoute()}${buildQueryString({not_associated_to_team: teamID, page, per_page: perPage, q, include_member_count: true, group_source: source})}`,
            {method: 'get'},
        );
    };

    getGroupsNotAssociatedToChannel = (channelID: string, q = '', page = 0, perPage = PER_PAGE_DEFAULT, filterParentTeamPermitted = false, source = 'ldap') => {
        this.trackEvent('api', 'api_groups_get_not_associated_to_channel', {channel_id: channelID});
        const query = {
            not_associated_to_channel: channelID,
            page,
            per_page: perPage,
            q,
            include_member_count: true,
            filter_parent_team_permitted: filterParentTeamPermitted,
            group_source: source,
        };
        return this.doFetch<Group[]>(
            `${this.getGroupsRoute()}${buildQueryString(query)}`,
            {method: 'get'},
        );
    };

    createGroupWithUserIds = (group: GroupCreateWithUserIds) => {
        return this.doFetch<Group>(
            this.getGroupsRoute(),
            {method: 'post', body: JSON.stringify(group)},
        );
    }

    addUsersToGroup = (groupId: string, userIds: string[]) => {
        return this.doFetch<UserProfile[]>(
            `${this.getGroupRoute(groupId)}/members`,
            {method: 'post', body: JSON.stringify({user_ids: userIds})},
        );
    }

    removeUsersFromGroup = (groupId: string, userIds: string[]) => {
        return this.doFetch<UserProfile[]>(
            `${this.getGroupRoute(groupId)}/members`,
            {method: 'delete', body: JSON.stringify({user_ids: userIds})},
        );
    }

    searchGroups = (params: GroupSearachParams) => {
        return this.doFetch<Group[]>(
            `${this.getGroupsRoute()}${buildQueryString(params)}`,
            {method: 'get'},
        );
    }

    executeAppCall = async (call: AppCallRequest, trackAsSubmit: boolean) => {
        const callCopy: AppCallRequest = {
            ...call,
            context: {
                ...call.context,
                track_as_submit: trackAsSubmit,
                user_agent: 'webapp',
            },
        };
        return this.doFetch<AppCallResponse>(
            `${this.getAppsProxyRoute()}/api/v1/call`,
            {method: 'post', body: JSON.stringify(callCopy)},
        );
    }

    getAppsBindings = async (channelID: string, teamID: string) => {
        const params = {
            channel_id: channelID,
            team_id: teamID,
            user_agent: 'webapp',
        };

        return this.doFetch<AppBinding[]>(
            `${this.getAppsProxyRoute()}/api/v1/bindings${buildQueryString(params)}`,
            {method: 'get'},
        );
    }

    getGroupsAssociatedToTeam = (teamID: string, q = '', page = 0, perPage = PER_PAGE_DEFAULT, filterAllowReference = false) => {
        this.trackEvent('api', 'api_groups_get_associated_to_team', {team_id: teamID});

        return this.doFetch<{
            groups: Group[];
            total_group_count: number;
        }>(
            `${this.getBaseRoute()}/teams/${teamID}/groups${buildQueryString({page, per_page: perPage, q, include_member_count: true, filter_allow_reference: filterAllowReference})}`,
            {method: 'get'},
        );
    };

    getGroupsAssociatedToChannel = (channelID: string, q = '', page = 0, perPage = PER_PAGE_DEFAULT, filterAllowReference = false) => {
        this.trackEvent('api', 'api_groups_get_associated_to_channel', {channel_id: channelID});

        return this.doFetch<{
            groups: Group[];
            total_group_count: number;
        }>(
            `${this.getBaseRoute()}/channels/${channelID}/groups${buildQueryString({page, per_page: perPage, q, include_member_count: true, filter_allow_reference: filterAllowReference})}`,
            {method: 'get'},
        );
    };

    getAllGroupsAssociatedToTeam = (teamID: string, filterAllowReference = false, includeMemberCount = false) => {
        return this.doFetch<GroupsWithCount>(
            `${this.getBaseRoute()}/teams/${teamID}/groups${buildQueryString({paginate: false, filter_allow_reference: filterAllowReference, include_member_count: includeMemberCount})}`,
            {method: 'get'},
        );
    };

    getAllGroupsAssociatedToChannelsInTeam = (teamID: string, filterAllowReference = false) => {
        return this.doFetch<{
            groups: RelationOneToOne<Channel, Group>;
        }>(
            `${this.getBaseRoute()}/teams/${teamID}/groups_by_channels${buildQueryString({paginate: false, filter_allow_reference: filterAllowReference})}`,
            {method: 'get'},
        );
    };

    getAllGroupsAssociatedToChannel = (channelID: string, filterAllowReference = false, includeMemberCount = false) => {
        return this.doFetch<GroupsWithCount>(
            `${this.getBaseRoute()}/channels/${channelID}/groups${buildQueryString({paginate: false, filter_allow_reference: filterAllowReference, include_member_count: includeMemberCount})}`,
            {method: 'get'},
        );
    };

    patchGroupSyncable = (groupID: string, syncableID: string, syncableType: string, patch: SyncablePatch) => {
        return this.doFetch<GroupSyncable>(
            `${this.getGroupRoute(groupID)}/${syncableType}s/${syncableID}/patch`,
            {method: 'put', body: JSON.stringify(patch)},
        );
    };

    patchGroup = (groupID: string, patch: GroupPatch | CustomGroupPatch) => {
        return this.doFetch<Group>(
            `${this.getGroupRoute(groupID)}/patch`,
            {method: 'put', body: JSON.stringify(patch)},
        );
    };

    archiveGroup = (groupId: string) => {
        return this.doFetch<Group>(
            `${this.getGroupRoute(groupId)}`,
            {method: 'delete'},
        );
    }

    createGroupTeamsAndChannels = (userID: string) => {
        return this.doFetch<Group>(
            `${this.getBaseRoute()}/ldap/users/${userID}/group_sync_memberships`,
            {method: 'post'},
        );
    }

    // Redirect Location
    getRedirectLocation = (urlParam: string) => {
        if (!urlParam.length) {
            return Promise.resolve();
        }
        const url = `${this.getRedirectLocationRoute()}${buildQueryString({url: urlParam})}`;
        return this.doFetch<{
            location: string;
        }>(url, {method: 'get'});
    };

    // Bot Routes

    createBot = (bot: Bot) => {
        return this.doFetch<Bot>(
            `${this.getBotsRoute()}`,
            {method: 'post', body: JSON.stringify(bot)},
        );
    }

    patchBot = (botUserId: string, botPatch: BotPatch) => {
        return this.doFetch<Bot>(
            `${this.getBotRoute(botUserId)}`,
            {method: 'put', body: JSON.stringify(botPatch)},
        );
    }

    getBot = (botUserId: string) => {
        return this.doFetch<Bot>(
            `${this.getBotRoute(botUserId)}`,
            {method: 'get'},
        );
    }

    getBots = (page = 0, perPage = PER_PAGE_DEFAULT) => {
        return this.doFetch<Bot[]>(
            `${this.getBotsRoute()}${buildQueryString({page, per_page: perPage})}`,
            {method: 'get'},
        );
    }

    getBotsIncludeDeleted = (page = 0, perPage = PER_PAGE_DEFAULT) => {
        return this.doFetch<Bot[]>(
            `${this.getBotsRoute()}${buildQueryString({include_deleted: true, page, per_page: perPage})}`,
            {method: 'get'},
        );
    }

    getBotsOrphaned = (page = 0, perPage = PER_PAGE_DEFAULT) => {
        return this.doFetch<Bot[]>(
            `${this.getBotsRoute()}${buildQueryString({only_orphaned: true, page, per_page: perPage})}`,
            {method: 'get'},
        );
    }

    disableBot = (botUserId: string) => {
        return this.doFetch<Bot>(
            `${this.getBotRoute(botUserId)}/disable`,
            {method: 'post'},
        );
    }

    enableBot = (botUserId: string) => {
        return this.doFetch<Bot>(
            `${this.getBotRoute(botUserId)}/enable`,
            {method: 'post'},
        );
    }

    assignBot = (botUserId: string, newOwnerId: string) => {
        return this.doFetch<Bot>(
            `${this.getBotRoute(botUserId)}/assign/${newOwnerId}`,
            {method: 'post'},
        );
    }

    // Cloud routes
    getCloudProducts = (includeLegacyProducts?: boolean) => {
        let query = '';
        if (includeLegacyProducts) {
            query = '?include_legacy=true';
        }
        return this.doFetch<Product[]>(
            `${this.getCloudRoute()}/products${query}`, {method: 'get'},
        );
    };

    bootstrapSelfHostedSignup = (reset?: boolean) => {
        let query = '';

        // reset will drop the old token
        if (reset) {
            query = '?reset=true';
        }
        return this.doFetch<SelfHostedSignupBootstrapResponse>(
            `${this.getHostedCustomerRoute()}/bootstrap${query}`,
            {method: 'post'},
        );
    };

    getAvailabilitySelfHostedSignup = () => {
        return this.doFetch<void>(
            `${this.getHostedCustomerRoute()}/signup_available`,
            {method: 'get'},
        );
    }

    getSelfHostedProducts = () => {
        return this.doFetch<Product[]>(
            `${this.getCloudRoute()}/products/selfhosted`, {method: 'get'},
        );
    }

    createCustomerSelfHostedSignup = (form: SelfHostedSignupForm) => {
        return this.doFetch<SelfHostedSignupCustomerResponse>(
            `${this.getHostedCustomerRoute()}/customer`,
            {method: 'post', body: JSON.stringify(form)},
        );
    };

    confirmSelfHostedSignup = (setupIntentId: string, createSubscriptionRequest: CreateSubscriptionRequest) => {
        return this.doFetch<SelfHostedSignupSuccessResponse>(
            `${this.getHostedCustomerRoute()}/confirm`,
            {method: 'post', body: JSON.stringify({stripe_setup_intent_id: setupIntentId, subscription: createSubscriptionRequest})},
        );
    };

<<<<<<< HEAD
    confirmSelfHostedExpansion = (setupIntentId: string, expandRequest: SelfHostedExpansionRequest) => {
        return this.doFetch<SelfHostedSignupSuccessResponse>(
            `${this.getHostedCustomerRoute()}/confirm?expand=true`,
            {method: 'post', body: JSON.stringify({stripe_setup_intent_id: setupIntentId, expand_request: expandRequest})},
        );
    }
=======
    subscribeToNewsletter = (newletterRequestBody: NewsletterRequestBody) => {
        return this.doFetch<StatusOK>(
            `${this.getHostedCustomerRoute()}/subscribe-newsletter`,
            {method: 'post', body: JSON.stringify(newletterRequestBody)},
        );
    };
>>>>>>> ed36e8bd

    createPaymentMethod = async () => {
        return this.doFetch(
            `${this.getCloudRoute()}/payment`,
            {method: 'post'},
        );
    }

    getCloudCustomer = () => {
        return this.doFetch<CloudCustomer>(
            `${this.getCloudRoute()}/customer`, {method: 'get'},
        );
    }

    getLicenseSelfServeStatus = () => {
        return this.doFetch<LicenseSelfServeStatus>(
            `${this.getCloudRoute()}/subscription/self-serve-status`, {method: 'get'},
        );
    }

    updateCloudCustomer = (customerPatch: CloudCustomerPatch) => {
        return this.doFetch<CloudCustomer>(
            `${this.getCloudRoute()}/customer`,
            {method: 'put', body: JSON.stringify(customerPatch)},
        );
    }

    updateCloudCustomerAddress = (address: Address) => {
        return this.doFetch<CloudCustomer>(
            `${this.getCloudRoute()}/customer/address`,
            {method: 'put', body: JSON.stringify(address)},
        );
    }

    notifyAdmin = (req: NotifyAdminRequest) => {
        return this.doFetchWithResponse<StatusOK>(
            `${this.getUsersRoute()}/notify-admin`,
            {method: 'post', body: JSON.stringify(req)},
        );
    }

    confirmPaymentMethod = async (stripeSetupIntentID: string) => {
        return this.doFetch(
            `${this.getCloudRoute()}/payment/confirm`,
            {method: 'post', body: JSON.stringify({stripe_setup_intent_id: stripeSetupIntentID})},
        );
    }

    subscribeCloudProduct = (productId: string, shippingAddress?: Address, seats = 0, downgradeFeedback?: Feedback) => {
        const body = {
            product_id: productId,
            seats,
            downgrade_feedback: downgradeFeedback,
        } as any;
        if (shippingAddress) {
            body.shipping_address = shippingAddress;
        }
        return this.doFetch<Subscription>(
            `${this.getCloudRoute()}/subscription`,
            {method: 'put', body: JSON.stringify(body)},
        );
    }

    requestCloudTrial = (subscriptionId: string, email = '') => {
        return this.doFetchWithResponse<Subscription>(
            `${this.getCloudRoute()}/request-trial`,
            {method: 'put', body: JSON.stringify({email, subscription_id: subscriptionId})},
        );
    }

    validateBusinessEmail = (email = '') => {
        return this.doFetchWithResponse<ValidBusinessEmail>(
            `${this.getCloudRoute()}/validate-business-email`,
            {method: 'post', body: JSON.stringify({email})},
        );
    }

    validateWorkspaceBusinessEmail = () => {
        return this.doFetchWithResponse<ValidBusinessEmail>(
            `${this.getCloudRoute()}/validate-workspace-business-email`,
            {method: 'post'},
        );
    }

    getSubscription = () => {
        return this.doFetch<Subscription>(
            `${this.getCloudRoute()}/subscription`,
            {method: 'get'},
        );
    }

    getRenewalLink = () => {
        return this.doFetch<{renewal_link: string}>(
            `${this.getBaseRoute()}/license/renewal`,
            {method: 'get'},
        );
    }

    getInvoices = () => {
        return this.doFetch<Invoice[]>(
            `${this.getCloudRoute()}/subscription/invoices`,
            {method: 'get'},
        );
    }

    getInvoicePdfUrl = (invoiceId: string) => {
        return `${this.getCloudRoute()}/subscription/invoices/${invoiceId}/pdf`;
    }

    getSelfHostedInvoices = () => {
        return this.doFetch<Invoice[]>(
            `${this.getHostedCustomerRoute()}/invoices`,
            {method: 'get'},
        );
    }

    getSelfHostedInvoicePdfUrl = (invoiceId: string) => {
        return `${this.getHostedCustomerRoute()}/invoices/${invoiceId}/pdf`;
    }

    getCloudLimits = () => {
        return this.doFetch<Limits>(
            `${this.getCloudRoute()}/limits`,
            {method: 'get'},
        );
    }

    getPostsUsage = () => {
        return this.doFetch<PostsUsageResponse>(
            `${this.getUsageRoute()}/posts`,
            {method: 'get'},
        );
    }

    getFilesUsage = () => {
        return this.doFetch<FilesUsageResponse>(
            `${this.getUsageRoute()}/storage`,
            {method: 'get'},
        );
    }

    getTeamsUsage = () => {
        return this.doFetch<TeamsUsageResponse>(
            `${this.getUsageRoute()}/teams`,
            {method: 'get'},
        );
    }

    teamMembersMinusGroupMembers = (teamID: string, groupIDs: string[], page: number, perPage: number) => {
        const query = `group_ids=${groupIDs.join(',')}&page=${page}&per_page=${perPage}`;
        return this.doFetch<UsersWithGroupsAndCount>(
            `${this.getTeamRoute(teamID)}/members_minus_group_members?${query}`,
            {method: 'get'},
        );
    }

    channelMembersMinusGroupMembers = (channelID: string, groupIDs: string[], page: number, perPage: number) => {
        const query = `group_ids=${groupIDs.join(',')}&page=${page}&per_page=${perPage}`;
        return this.doFetch<UsersWithGroupsAndCount>(
            `${this.getChannelRoute(channelID)}/members_minus_group_members?${query}`,
            {method: 'get'},
        );
    }

    getSamlMetadataFromIdp = (samlMetadataURL: string) => {
        return this.doFetch<SamlMetadataResponse>(
            `${this.getBaseRoute()}/saml/metadatafromidp`, {method: 'post', body: JSON.stringify({saml_metadata_url: samlMetadataURL})},
        );
    };

    setSamlIdpCertificateFromMetadata = (certData: string) => {
        const request: any = {
            method: 'post',
            body: certData,
        };

        request.headers = {
            'Content-Type': 'application/x-pem-file',
        };

        return this.doFetch<StatusOK>(
            `${this.getBaseRoute()}/saml/certificate/idp`,
            request,
        );
    };

    getInProductNotices = (teamId: string, client: string, clientVersion: string) => {
        return this.doFetch<ProductNotices>(
            `${this.getNoticesRoute()}/${teamId}?client=${client}&clientVersion=${clientVersion}`,
            {method: 'get'},
        );
    };

    updateNoticesAsViewed = (noticeIds: string[]) => {
        // Only one notice is marked as viewed at a time so using 0 index
        this.trackEvent('ui', `notice_seen_${noticeIds[0]}`);
        return this.doFetch<StatusOK>(
            `${this.getNoticesRoute()}/view`,
            {method: 'put', body: JSON.stringify(noticeIds)},
        );
    }

    getAncillaryPermissions = (subsectionPermissions: string[]) => {
        return this.doFetch<string[]>(
            `${this.getPermissionsRoute()}/ancillary?subsection_permissions=${subsectionPermissions.join(',')}`,
            {method: 'get'},
        );
    }

    completeSetup = (completeOnboardingRequest: CompleteOnboardingRequest) => {
        return this.doFetch<StatusOK>(
            `${this.getSystemRoute()}/onboarding/complete`,
            {method: 'post', body: JSON.stringify(completeOnboardingRequest)},
        );
    }

    getAppliedSchemaMigrations = () => {
        return this.doFetch<SchemaMigration[]>(
            `${this.getSystemRoute()}/schema/version`,
            {method: 'get'},
        );
    }

    /**
     * @param query string query of graphQL, pass the json stringified version of the query
     * eg.  const query = JSON.stringify({query: `{license, config}`, operationName: 'queryForLicenseAndConfig'});
     *      client4.fetchWithGraphQL(query);
     */
    fetchWithGraphQL = async <DataResponse>(query: string) => {
        return this.doFetch<DataResponse>(this.getGraphQLUrl(), {method: 'post', body: query});
    }

    getCallsChannelState = (channelId: string) => {
        return this.doFetch<{enabled: boolean; id: string}>(
            `${this.url}/plugins/${'com.mattermost.calls'}/${channelId}`,
            {method: 'get'},
        );
    }

    // Client Helpers

    protected doFetch = async <ClientDataResponse>(url: string, options: Options): Promise<ClientDataResponse> => {
        const {data} = await this.doFetchWithResponse<ClientDataResponse>(url, options);

        return data;
    };

    private doFetchWithResponse = async <ClientDataResponse>(url: string, options: Options): Promise<ClientResponse<ClientDataResponse>> => {
        const response = await fetch(url, this.getOptions(options));
        const headers = parseAndMergeNestedHeaders(response.headers);

        let data;
        try {
            data = await response.json();
        } catch (err) {
            throw new ClientError(this.getUrl(), {
                message: 'Received invalid response from the server.',
                url,
            });
        }

        if (headers.has(HEADER_X_VERSION_ID) && !headers.get('Cache-Control')) {
            const serverVersion = headers.get(HEADER_X_VERSION_ID);
            if (serverVersion && this.serverVersion !== serverVersion) {
                this.serverVersion = serverVersion;
            }
        }

        if (headers.has(HEADER_X_CLUSTER_ID)) {
            const clusterId = headers.get(HEADER_X_CLUSTER_ID);
            if (clusterId && this.clusterId !== clusterId) {
                this.clusterId = clusterId;
            }
        }

        if (response.ok) {
            return {
                response,
                headers,
                data,
            };
        }

        const msg = data.message || '';

        if (this.logToConsole) {
            console.error(msg); // eslint-disable-line no-console
        }

        throw new ClientError(this.getUrl(), {
            message: msg,
            server_error_id: data.id,
            status_code: data.status_code,
            url,
        });
    };

    trackEvent(category: string, event: string, props?: any) {
        if (this.telemetryHandler) {
            this.telemetryHandler.trackEvent(this.userId, this.userRoles, category, event, props);
        }
    }

    pageVisited(category: string, name: string) {
        if (this.telemetryHandler) {
            this.telemetryHandler.pageVisited(this.userId, this.userRoles, category, name);
        }
    }

    upsertDraft = async (draft: Draft, connectionId: string) => {
        const result = await this.doFetch<Draft>(
            `${this.getDraftsRoute()}`,
            {
                method: 'post',
                body: JSON.stringify(draft),
                headers: {
                    'Connection-Id': `${connectionId}`,
                },
            },
        );

        return result;
    };

    getUserDrafts = (teamId: Team['id']) => {
        return this.doFetch<Draft[]>(
            `${this.getUserRoute('me')}/teams/${teamId}/drafts`,
            {method: 'get'},
        );
    };

    deleteDraft = (channelId: Channel['id'], rootId = '', connectionId: string) => {
        let endpoint = `${this.getUserRoute('me')}/channels/${channelId}/drafts`;
        if (rootId !== '') {
            endpoint += `/${rootId}`;
        }

        return this.doFetch<null>(
            endpoint,
            {
                method: 'delete',
                headers: {
                    'Connection-Id': `${connectionId}`,
                },
            },
        );
    };

    submitTrueUpReview = () => {
        return this.doFetch(
            `${this.getBaseRoute()}/license/review`,
            {method: 'post'},
        );
    }

    getTrueUpReviewStatus = () => {
        return this.doFetch(
            `${this.getBaseRoute()}/license/review/status`,
            {method: 'get'},
        );
    }

    cwsAvailabilityCheck = () => {
        return this.doFetchWithResponse(
            `${this.getCloudRoute()}/check-cws-connection`,
            {method: 'get'},
        );
    }

    deleteWorkspace = (deletionRequest: WorkspaceDeletionRequest) => {
        return this.doFetch<StatusOK>(
            `${this.getCloudRoute()}/delete-workspace`,
            {method: 'delete', body: JSON.stringify(deletionRequest)},
        );
    }
}

export function parseAndMergeNestedHeaders(originalHeaders: any) {
    const headers = new Map();
    let nestedHeaders = new Map();
    originalHeaders.forEach((val: string, key: string) => {
        const capitalizedKey = key.replace(/\b[a-z]/g, (l) => l.toUpperCase());
        let realVal = val;
        if (val && val.match(/\n\S+:\s\S+/)) {
            const nestedHeaderStrings = val.split('\n');
            realVal = nestedHeaderStrings.shift() as string;
            const moreNestedHeaders = new Map(
                nestedHeaderStrings.map((h: any) => h.split(/:\s/)),
            );
            nestedHeaders = new Map([...nestedHeaders, ...moreNestedHeaders]);
        }
        headers.set(capitalizedKey, realVal);
    });
    return new Map([...headers, ...nestedHeaders]);
}

export class ClientError extends Error implements ServerError {
    url?: string;
    server_error_id?: string;
    status_code?: number;

    constructor(baseUrl: string, data: ServerError) {
        super(data.message + ': ' + cleanUrlForLogging(baseUrl, data.url || ''));

        this.message = data.message;
        this.url = data.url;
        this.server_error_id = data.server_error_id;
        this.status_code = data.status_code;

        // Ensure message is treated as a property of this class when object spreading. Without this,
        // copying the object by using `{...error}` would not include the message.
        Object.defineProperty(this, 'message', {enumerable: true});
    }
}<|MERGE_RESOLUTION|>--- conflicted
+++ resolved
@@ -3895,21 +3895,20 @@
         );
     };
 
-<<<<<<< HEAD
+
     confirmSelfHostedExpansion = (setupIntentId: string, expandRequest: SelfHostedExpansionRequest) => {
         return this.doFetch<SelfHostedSignupSuccessResponse>(
             `${this.getHostedCustomerRoute()}/confirm?expand=true`,
             {method: 'post', body: JSON.stringify({stripe_setup_intent_id: setupIntentId, expand_request: expandRequest})},
         );
     }
-=======
+
     subscribeToNewsletter = (newletterRequestBody: NewsletterRequestBody) => {
         return this.doFetch<StatusOK>(
             `${this.getHostedCustomerRoute()}/subscribe-newsletter`,
             {method: 'post', body: JSON.stringify(newletterRequestBody)},
         );
     };
->>>>>>> ed36e8bd
 
     createPaymentMethod = async () => {
         return this.doFetch(
