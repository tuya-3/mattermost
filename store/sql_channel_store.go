--- conflicted
+++ resolved
@@ -360,11 +360,7 @@
 		result := StoreResult{}
 
 		var members []model.ExtraMember
-<<<<<<< HEAD
-		_, err := s.GetReplica().Select(&members, "SELECT Id, FullName, Email, ChannelMembers.Roles, Username FROM ChannelMembers, Users WHERE ChannelMembers.UserId = Users.Id AND ChannelId = :ChannelId LIMIT :Limit", map[string]interface{}{"ChannelId": channelId, "Limit": limit})
-=======
-		_, err := s.GetReplica().Select(&members, "SELECT Id, Nickname, Email, ChannelMembers.Roles, Username FROM ChannelMembers, Users WHERE ChannelMembers.UserId = Users.Id AND ChannelId = ? LIMIT ?", channelId, limit)
->>>>>>> bee26e3f
+		_, err := s.GetReplica().Select(&members, "SELECT Id, Nickname, Email, ChannelMembers.Roles, Username FROM ChannelMembers, Users WHERE ChannelMembers.UserId = Users.Id AND ChannelId = :ChannelId LIMIT :Limit", map[string]interface{}{"ChannelId": channelId, "Limit": limit})
 		if err != nil {
 			result.Err = model.NewAppError("SqlChannelStore.GetExtraMembers", "We couldn't get the extra info for channel members", "channel_id="+channelId+", "+err.Error())
 		} else {
